--- conflicted
+++ resolved
@@ -59,13 +59,8 @@
         label=""
         checked={this.props.checkboxState === CheckBoxState.On ? true : false}
         disabled={this.props.isCheckboxDisabled}
-<<<<<<< HEAD
-        onClick={this.props.onCheckboxClick}
-        onChange={this.props.onCheckboxClick}
-=======
         onClick={this._onCheckboxClick}
         onChange={this._onCheckboxChange}
->>>>>>> 861aeb9d
       /> :
       undefined;
     const icon = this.props.icon ? (<div className="icon">{this.props.icon}</div>) : undefined;
