---
publish: false
---
# NextVersion

<<<<<<< HEAD
## New IModel events

[IModel]($common)s now emit events when their properties change.

* [IModel.onProjectExtentsChanged]($common)
* [IModel.onGlobalOriginChanged]($common)
* [IModel.onEcefLocationChanged]($common)
* [IModel.onGeographicCoordinateSystemChanged]($common)
* [IModel.onRootSubjectChanged]($common)
* [IModel.onNameChanged]($common)

Within [IpcApp]($frontend)-based applications, [BriefcaseConnection]($frontend)s now automatically synchronize their properties in response to such events produced by changes on the backend. For example, if [BriefcaseDb.projectExtents]($backend) is modified, [BriefcaseConnection.projectExtents]($frontend) will be updated to match and both the BriefcaseDb and BriefcaseConnection will emit an `onProjectExtentsChanged` event.

## Customizable flash settings

When the user hovers over an element in a [Viewport]($frontend), the element is "flashed" to indicate that it can be interacted with. Previously this effect was not configurable. Now, an application can supply a [FlashSettings]($frontend) to [Viewport.flashSettings]($frontend) to customize the intensity and duration of the effect, as well as the way in which lit geometry is flashed - either by brightening it, or by mixing it with the viewport's hilite color.

## Promoted APIs

The following previously `alpha` or `beta` APIs have been promoted to `public`. Public APIs are guaranteed to remain stable for the duration of the current major version of the package.

### [@bentley/bentleyjs-core](https://www.itwinjs.org/reference/bentleyjs-core/)

* [ReadonlySortedArray.findEquivalent]($bentleyjs-core) and [ReadonlySortedArray.indexOfEquivalent]($bentleyjs-core) for locating an element based on a custom criterion.

### [@bentley/imodeljs-common](https://www.itwinjs.org/reference/imodeljs-common/)

* [RenderSchedule]($common) for defining scripts to visualize changes in an iModel over time.
* [DisplayStyleSettings.renderTimeline]($common) for associating a [RenderTimeline]($backend) with a [DisplayStyle]($backend).
* [DisplayStyleSettings.timePoint]($common) for specifying the currently-simulated point along a view's [RenderSchedule.Script]($common).
* [ElementGraphicsRequestProps]($common) for generating [RenderGraphic]($frontend)s from [GeometricElement]($backend)s or arbitrary geometry streams.

### [@bentley/imodeljs-frontend](https://www.itwinjs.org/reference/imodeljs-frontend/)

* [LookAndMoveTool]($frontend) for using videogame-like mouse and keyboard controls to navigate a 3d view.
* [SetupCameraTool]($frontend) for defining the camera for a [SpatialViewState]($frontend).
* [IModelApp.queryRenderCompatibility]($frontend) for determining the set of WebGL features supported by your browser and device.
* [ToolAdmin.exceptionHandler]($frontend) and [ToolAdmin.exceptionOptions]($frontend) for customizing how your app reacts to unhandled exceptions.
* [Viewport.antialiasSamples]($frontend) and [ViewManager.setAntialiasingAllViews]($frontend) for applying [antialiasing](https://en.wikipedia.org/wiki/Multisample_anti-aliasing) to make viewport images appear smoother.

### [@bentley/imodeljs-backend](https://www.itwinjs.org/reference/imodeljs-backend/)

* [TxnManager]($backend) for managing local changes to a [BriefcaseDb]($backend).
* [IModelDb.computeProjectExtents]($backend) for computing default project extents based on the ranges of spatial elements.
* [IModelDb.generateElementGraphics]($backend) for generating [RenderGraphic]($frontend)s from [GeometricElement]($backend)s or arbitrary geometry streams.
* [IModelDb.getGeometryContainment]($backend) for computing the containment of a set of [GeometricElement]($backend)s within a [ClipVector]($geometry-core).
* [IModelDb.getMassProperties]($backend) for computing [GeometricElement]($backend) properties like area and volume.
* [RenderTimeline]($backend) element for persisting a [RenderSchedule.Script]($common).
* [SectionDrawingLocation]($backend) element identifying the location of a [SectionDrawing]($backend) in the context of a [SpatialModel]($backend).

## Popout Widgets

IModelApps, that use AppUi version "2", can now specify if a Widget can support being "popped-out" to a child popup window. The child window runs in the same javascript context as the parent application window. See [Child Window Manager]($docs/learning/ui/framework/ChildWindows.md) for more details.
=======
## Presentation

### Associating content items with given input

Sometimes there's a need to associate content items with given input. For example, when requesting child elements' content based on given parent keys, we may want to know which child element content item is related to which
given parent key. That information has been made available through [Item.inputKeys]($presentation-common) attribute. Because getting this information may be somewhat expensive and is needed only occasionally, it's only set
when content is requested with [ContentFlags.IncludeInputKeys]($presentation-common) flag.

## External textures

The external textures feature is now enabled by default.

Previously, by default the images for textured materials would be embedded in the tile contents. This increased the size of the tile, consumed bandwidth, and imposed other penalties. The external textures feature, however, requires only the Id of the texture element to be included in the tile; the image can then be requested separately. Texture images are cached, so the image need only be requested once no matter how many tiles reference it.

Additionally, if a dimension of the external texture exceeds the client's maximum supported texture size, the image will be downsampled to adhere to that limit before being transmitted to the client.

To disable external textures, pass a `TileAdmin` to [IModelApp.startup]($frontend) with the feature disabled as follows:

```ts
  const tileAdminProps: TileAdmin.Props = { enableExternalTextures: false };
  const tileAdmin = TileAdmin.create(tileAdminProps);
  IModelApp.startup({ tileAdmin });
```

Disabling this feature will incur a performance penalty. The option to disable this feature will likely be removed in the future.
>>>>>>> ba767253
<|MERGE_RESOLUTION|>--- conflicted
+++ resolved
@@ -3,7 +3,6 @@
 ---
 # NextVersion
 
-<<<<<<< HEAD
 ## New IModel events
 
 [IModel]($common)s now emit events when their properties change.
@@ -17,47 +16,6 @@
 
 Within [IpcApp]($frontend)-based applications, [BriefcaseConnection]($frontend)s now automatically synchronize their properties in response to such events produced by changes on the backend. For example, if [BriefcaseDb.projectExtents]($backend) is modified, [BriefcaseConnection.projectExtents]($frontend) will be updated to match and both the BriefcaseDb and BriefcaseConnection will emit an `onProjectExtentsChanged` event.
 
-## Customizable flash settings
-
-When the user hovers over an element in a [Viewport]($frontend), the element is "flashed" to indicate that it can be interacted with. Previously this effect was not configurable. Now, an application can supply a [FlashSettings]($frontend) to [Viewport.flashSettings]($frontend) to customize the intensity and duration of the effect, as well as the way in which lit geometry is flashed - either by brightening it, or by mixing it with the viewport's hilite color.
-
-## Promoted APIs
-
-The following previously `alpha` or `beta` APIs have been promoted to `public`. Public APIs are guaranteed to remain stable for the duration of the current major version of the package.
-
-### [@bentley/bentleyjs-core](https://www.itwinjs.org/reference/bentleyjs-core/)
-
-* [ReadonlySortedArray.findEquivalent]($bentleyjs-core) and [ReadonlySortedArray.indexOfEquivalent]($bentleyjs-core) for locating an element based on a custom criterion.
-
-### [@bentley/imodeljs-common](https://www.itwinjs.org/reference/imodeljs-common/)
-
-* [RenderSchedule]($common) for defining scripts to visualize changes in an iModel over time.
-* [DisplayStyleSettings.renderTimeline]($common) for associating a [RenderTimeline]($backend) with a [DisplayStyle]($backend).
-* [DisplayStyleSettings.timePoint]($common) for specifying the currently-simulated point along a view's [RenderSchedule.Script]($common).
-* [ElementGraphicsRequestProps]($common) for generating [RenderGraphic]($frontend)s from [GeometricElement]($backend)s or arbitrary geometry streams.
-
-### [@bentley/imodeljs-frontend](https://www.itwinjs.org/reference/imodeljs-frontend/)
-
-* [LookAndMoveTool]($frontend) for using videogame-like mouse and keyboard controls to navigate a 3d view.
-* [SetupCameraTool]($frontend) for defining the camera for a [SpatialViewState]($frontend).
-* [IModelApp.queryRenderCompatibility]($frontend) for determining the set of WebGL features supported by your browser and device.
-* [ToolAdmin.exceptionHandler]($frontend) and [ToolAdmin.exceptionOptions]($frontend) for customizing how your app reacts to unhandled exceptions.
-* [Viewport.antialiasSamples]($frontend) and [ViewManager.setAntialiasingAllViews]($frontend) for applying [antialiasing](https://en.wikipedia.org/wiki/Multisample_anti-aliasing) to make viewport images appear smoother.
-
-### [@bentley/imodeljs-backend](https://www.itwinjs.org/reference/imodeljs-backend/)
-
-* [TxnManager]($backend) for managing local changes to a [BriefcaseDb]($backend).
-* [IModelDb.computeProjectExtents]($backend) for computing default project extents based on the ranges of spatial elements.
-* [IModelDb.generateElementGraphics]($backend) for generating [RenderGraphic]($frontend)s from [GeometricElement]($backend)s or arbitrary geometry streams.
-* [IModelDb.getGeometryContainment]($backend) for computing the containment of a set of [GeometricElement]($backend)s within a [ClipVector]($geometry-core).
-* [IModelDb.getMassProperties]($backend) for computing [GeometricElement]($backend) properties like area and volume.
-* [RenderTimeline]($backend) element for persisting a [RenderSchedule.Script]($common).
-* [SectionDrawingLocation]($backend) element identifying the location of a [SectionDrawing]($backend) in the context of a [SpatialModel]($backend).
-
-## Popout Widgets
-
-IModelApps, that use AppUi version "2", can now specify if a Widget can support being "popped-out" to a child popup window. The child window runs in the same javascript context as the parent application window. See [Child Window Manager]($docs/learning/ui/framework/ChildWindows.md) for more details.
-=======
 ## Presentation
 
 ### Associating content items with given input
@@ -83,4 +41,33 @@
 ```
 
 Disabling this feature will incur a performance penalty. The option to disable this feature will likely be removed in the future.
->>>>>>> ba767253
+### Custom category nesting
+A new `requiredSchemas` attribute was added to [Ruleset]($presentation-common), [Rule]($presentation-common) and [SubCondition]($presentation-common) definitions. The attribute allows specifying ECSchema requirements for rules and avoid using them when requirements are not met. See the [schema requirements page](../learning/presentation/SchemaRequirements.md) for more details.
+The following APIs have been promoted to `public`. Public APIs are guaranteed to remain stable for the duration of the current major version of a package.
+### [@bentley/webgl-compatibility](https://www.itwinjs.org/reference/webgl-compatibility/)
+* [ReadonlySortedArray.findEquivalent]($bentleyjs-core) and [ReadonlySortedArray.indexOfEquivalent]($bentleyjs-core) for locating an element based on a custom criterion.
+
+### [@bentley/imodeljs-common](https://www.itwinjs.org/reference/imodeljs-common/)
+
+* [RenderSchedule]($common) for defining scripts to visualize changes in an iModel over time.
+* [queryRenderCompatibility]($webgl-compatibility) for querying the client system's compatibility with the iTwin.js rendering system.
+* [WebGLRenderCompatibilityInfo]($webgl-compatibility) for summarizing the client system's compatibility.
+* [WebGLFeature]($webgl-compatibility) for enumerating the required and optionals features used by the iTwin.js rendering system.
+
+### [@bentley/imodeljs-frontend](https://www.itwinjs.org/reference/imodeljs-frontend/)
+
+* [LookAndMoveTool]($frontend) for using videogame-like mouse and keyboard controls to navigate a 3d view.
+* [WebGLRenderCompatibilityStatus]($webgl-compatibility) for describing a general compatiblity rating of a client system.
+* [GraphicsDriverBugs]($webgl-compatibility) for describing any known graphics driver bugs for which iTwin.js will apply workarounds.
+* [ContextCreator]($webgl-compatibility) for describing a function that creates and returns a WebGLContext for [queryRenderCompatibility]($webgl-compatibility).
+* [Viewport.antialiasSamples]($frontend) and [ViewManager.setAntialiasingAllViews]($frontend) for applying [antialiasing](https://en.wikipedia.org/wiki/Multisample_anti-aliasing) to make viewport images appear smoother.
+### @bentley/imodeljs-backend package
+* [TxnManager]($backend) for managing local changes to a [BriefcaseDb]($backend).
+The arguments for the @beta protected static methods called during modifications have been changed to be more consistent and extensible:
+* [IModelDb.generateElementGraphics]($backend) for generating [RenderGraphic]($frontend)s from [GeometricElement]($backend)s or arbitrary geometry streams.
+* [IModelDb.getGeometryContainment]($backend) for computing the containment of a set of [GeometricElement]($backend)s within a [ClipVector]($geometry-core).
+* [Element]($backend) `[onInsert, onInserted, onUpdate, onUpdated, onDelete, onDeleted]`
+* [Model]($backend) `[onInsert, onInserted, onUpdate, onUpdated, onDelete, onDeleted]`
+* [ElementAspect]($backend) `[onInsert, onInserted, onUpdate, onUpdated, onDelete, onDeleted]`
+In addition, new protected static methods were added:
+* [Element]($backend) `[onChildInsert, onChildInserted, onChildUpdate, onChildUpdated, onChildDelete, onChildDeleted, onChildAdd, onChildAdded, onChildDrop, onChildDropped]`