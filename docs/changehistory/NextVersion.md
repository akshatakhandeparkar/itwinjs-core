--- conflicted
+++ resolved
@@ -281,7 +281,6 @@
 
 In `3.0` changes have been made that changed the way this attribute is calculated, which means the same node produced by pre-3.0 and 3.x versions of `imodeljs` will have keys with different `pathFromRoot` value. To help identify the version of `NodeKey` a new `version` attribute has been added, with `undefined` or `1` being assigned to keys produced by pre-3.0 and `2` being assigned to keys produced by `3.x` versions of imodeljs. In addition, a new [NodeKey.equals]($presentation-common) function has been added to help with the equality checking of node keys, taking their version into account.
 
-<<<<<<< HEAD
 ## Changes to `Presentation` initialization in `@bentley/presentation-frontend`
 
 - [Presentation.initialize]($presentation-frontend) used to take [PresentationManagerProps]($presentation-frontend) as an argument. Now it takes [PresentationProps]($presentation-frontend) which allows supplying props not only to [PresentationManager]($presentation-frontend), but also [SelectionManager]($presentation-frontend) and [FavoritePropertiesManager]($presentation-frontend). Typical migration:
@@ -326,20 +325,17 @@
   });
   ```
 
-## Changes to GraphicBuilder
 
 It is no longer necessary to supply a [Viewport]($frontend) when creating a [GraphicBuilder]($frontend). Instead, you can supply to [RenderSystem.createGraphic]($frontend) a [CustomGraphicBuilderOptions]($frontend) containing a function that can compute the level of detail appropriate for the produced [RenderGraphic]($frontend).
 
-[GraphicBuilder]($frontend)'s properties are all now read-only - you can no longer change `placement`, `pickId`, `wantNormals`, or `wantEdges` after creating the builder. Previously, a caller could create a graphic builder, add some geometry, then modify any of these properties before adding more geometry, more often than not producing surprising results.
 
 ## Changed return types
 
 The backend methods [IModelDb.saveFileProperty]($backend) and [IModelDb.deleteFileProperty]($backend) used to return a [DbResult]($bentley). They now are `void`, and throw an exception if an error occurred. The error value can be retrieved in the `errorNumber` member of the exception object, if desired.
-=======
+
 ## Signature change to backend Geocoordinate methods
 
 The two methods [IModelDb.getIModelCoordinatesFromGeoCoordinates]($backend) and [IModelDb.getGeoCoordinatesFromIModelCoordinates]($backend) used to take a string argument that was a stringified [IModelCoordinatesRequestProps]($common) and [GeoCoordinatesRequestProps]($common) respectively. Those arguments were changed to accept the interfaces directly. You should remove `JSON.stringify` from your code if you get compile errors.
->>>>>>> 903b08b3
 
 ## Removal of previously deprecated APIs
 
