---
publish: false
---
# NextVersion

## Ambient Occlusion Improvements

The ambient occlusion effect has undergone some quality improvements.

Changes:

- The shadows cast by ambient occlusion will decrease in size the more distant the geometry is.
- The maximum distance for applying ambient occlusion now defaults to 10,000 meters instead of 100 meters.
- The effect will now fade as it approaches the maximum distance.

Old effect, as shown below:

![AO effect is the same strength in the near distance and far distance](./assets/AOOldDistance.png)

New effect, shown below:

![AO effect fades in the distance; shadows decrease in size](./assets/AONewDistance.png)

For more details, see the new descriptions of the `texelStepSize` and `maxDistance` properties of [AmbientOcclusion.Props]($common).

<<<<<<< HEAD
## Deprecations

### @itwin/core-geometry

The B-spline API has several name changes for consistency:

| Deprecated                                                    | Replacement                                                   |
| ------------------------------------------------------------- | ------------------------------------------------------------- |
| [BSpline1dNd.testCloseablePolygon]($core-geometry)            | [BSpline1dNd.testClosablePolygon]($core-geometry)             |
| [BSpline2dNd.isClosable]($core-geometry)                      | [BSpline2dNd.isClosableUV]($core-geometry)                    |
| [BSpline2dNd.sumpoleBufferDerivativesForSpan]($core-geometry) | [BSpline2dNd.sumPoleBufferDerivativesForSpan]($core-geometry) |
| [BSplineSurface3dQuery.isClosable]($core-geometry)            | [BSplineSurface3dQuery.isClosableUV]($core-geometry)          |
| [UVSelect.VDirection]($core-geometry)                         | [UVSelect.vDirection]($core-geometry)                         |
=======
## Transformer API

The synchronous `void`-returning overload of [IModelTransformer.initFromExternalSourceAspects]($transformer) has been deprecated.
It will still perform the old behavior synchronously until it is removed. It will now however return a `Promise` (which should be
awaited) if invoked with the an [InitFromExternalSourceAspectsArgs]($transformer) argument, which is necessary when processing
changes instead of the full source contents.

## Presentation

## Restoring Presentation tree state

It is now possible to restore previously saved Presentation tree state on component mount.

```ts
// Save current tree state
const { nodeLoader } = usePresentationTreeNodeLoader(args);
useEffect(() => exampleStoreTreeModel(nodeLoader.modelSource.getModel()), []);

// Restore tree state on component mount
const seedTreeModel = exampleRetrieveStoredTreeModel();
const { nodeLoader } = usePresentationTreeNodeLoader({ ...args, seedTreeModel });
```
>>>>>>> 2ac35f66
<|MERGE_RESOLUTION|>--- conflicted
+++ resolved
@@ -23,7 +23,6 @@
 
 For more details, see the new descriptions of the `texelStepSize` and `maxDistance` properties of [AmbientOcclusion.Props]($common).
 
-<<<<<<< HEAD
 ## Deprecations
 
 ### @itwin/core-geometry
@@ -37,7 +36,7 @@
 | [BSpline2dNd.sumpoleBufferDerivativesForSpan]($core-geometry) | [BSpline2dNd.sumPoleBufferDerivativesForSpan]($core-geometry) |
 | [BSplineSurface3dQuery.isClosable]($core-geometry)            | [BSplineSurface3dQuery.isClosableUV]($core-geometry)          |
 | [UVSelect.VDirection]($core-geometry)                         | [UVSelect.vDirection]($core-geometry)                         |
-=======
+
 ## Transformer API
 
 The synchronous `void`-returning overload of [IModelTransformer.initFromExternalSourceAspects]($transformer) has been deprecated.
@@ -59,5 +58,4 @@
 // Restore tree state on component mount
 const seedTreeModel = exampleRetrieveStoredTreeModel();
 const { nodeLoader } = usePresentationTreeNodeLoader({ ...args, seedTreeModel });
-```
->>>>>>> 2ac35f66
+```