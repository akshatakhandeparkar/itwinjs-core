--- conflicted
+++ resolved
@@ -1,10 +1,6 @@
 # Backend Code
 
-<<<<<<< HEAD
-The backend of an app refers to the layers of software that are concerned mainly with data access, as described in the [app architecture overview](../../learning/SoftwareArchitecture.md). The backend may be in the form of a [service or agent](../../learning/App.md#agents-and-services) or an [app-specific backend](../../learning/App.md#app-backend).
-=======
-Backend code is concerned mainly with data access, as described in the [app architecture overview](../../overview/SoftwareArchitecture.md). A backend may be in the form of a [service or agent](../../overview/App.md#agents-and-services) or an [app-specific backend](../../overview/App.md#app-backend).
->>>>>>> 388f2a36
+Backend code is concerned mainly with data access, as described in the [app architecture overview](../../learning/SoftwareArchitecture.md). A backend may be in the form of a [service or agent](../../learning/App.md#agents-and-services) or an [app-specific backend](../../learning/App.md#app-backend).
 
 Backend code:
 
