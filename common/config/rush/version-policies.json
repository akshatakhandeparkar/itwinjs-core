--- conflicted
+++ resolved
@@ -1,12 +1,8 @@
-[
-  {
-    "policyName": "prerelease-monorepo-lockStep",
-    "definitionName": "lockStepVersion",
-<<<<<<< HEAD
-    "version": "2.0.0-dev.91",
-=======
-    "version": "2.0.0-dev.88",
->>>>>>> ff6f0a2b
-    "nextBump": "prerelease"
-  }
-]+[
+  {
+    "policyName": "prerelease-monorepo-lockStep",
+    "definitionName": "lockStepVersion",
+    "version": "2.0.0-dev.91",
+    "nextBump": "prerelease"
+  }
+]