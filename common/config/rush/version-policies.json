--- conflicted
+++ resolved
@@ -1,12 +1,8 @@
-[
-  {
-    "policyName": "prerelease-monorepo-lockStep",
-    "definitionName": "lockStepVersion",
-<<<<<<< HEAD
-    "version": "0.189.0-dev.37",
-=======
-    "version": "0.189.0-dev.41",
->>>>>>> adc2a852
-    "nextBump": "prerelease"
-  }
-]+[
+  {
+    "policyName": "prerelease-monorepo-lockStep",
+    "definitionName": "lockStepVersion",
+    "version": "0.189.0-dev.41",
+    "nextBump": "prerelease"
+  }
+]