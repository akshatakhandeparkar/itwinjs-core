--- conflicted
+++ resolved
@@ -391,15 +391,9 @@
       "integrity": "sha1-JEP8EtpRTIE0axpmVnVVnO4h+nU="
     },
     "@types/uglify-js": {
-<<<<<<< HEAD
-      "version": "2.6.30",
-      "resolved": "https://npm.bentley.com/npm/npm/@types/uglify-js/-/uglify-js-2.6.30.tgz",
-      "integrity": "sha1-JX0rbdhmc9YNpHZoD7qQ8uMMbu8=",
-=======
       "version": "2.6.31",
       "resolved": "https://registry.npmjs.org/@types/uglify-js/-/uglify-js-2.6.31.tgz",
       "integrity": "sha512-LjcyGt6CHsgZ0AoofnMwhyxo9hUqz2mgl6IcF+S8B1zdSTxHAvTO/1RPvBAHG3C1ZeAc+AoWA5mb3lDJKtM9Zg==",
->>>>>>> b5368c19
       "requires": {
         "source-map": "0.6.1"
       },
@@ -4099,15 +4093,9 @@
       }
     },
     "marked": {
-<<<<<<< HEAD
-      "version": "0.3.17",
-      "resolved": "https://npm.bentley.com/npm/npm/marked/-/marked-0.3.17.tgz",
-      "integrity": "sha1-YH8GZos8axJGso8T2nYRasGqLSs="
-=======
       "version": "0.3.19",
       "resolved": "https://registry.npmjs.org/marked/-/marked-0.3.19.tgz",
       "integrity": "sha512-ea2eGWOqNxPcXv8dyERdSr/6FmzvWwzjMxpfGB/sbMccXoct+xY+YukPD+QTUZwyvK7BZwcr4m21WBOW41pAkg=="
->>>>>>> b5368c19
     },
     "md5": {
       "version": "2.2.1",
@@ -9367,15 +9355,9 @@
           }
         },
         "chokidar": {
-<<<<<<< HEAD
-          "version": "2.0.2",
-          "resolved": "https://npm.bentley.com/npm/npm/chokidar/-/chokidar-2.0.2.tgz",
-          "integrity": "sha1-TcZROe6ycUl3c1tqNdBul7SU39c=",
-=======
           "version": "2.0.3",
           "resolved": "https://registry.npmjs.org/chokidar/-/chokidar-2.0.3.tgz",
           "integrity": "sha512-zW8iXYZtXMx4kux/nuZVXjkLP+CyIK5Al5FHnj1OgTKGZfp4Oy6/ymtMSKFv3GD8DviEmUPmJg9eFdJ/JzudMg==",
->>>>>>> b5368c19
           "requires": {
             "anymatch": "2.0.0",
             "async-each": "1.0.1",
@@ -9588,15 +9570,9 @@
           "integrity": "sha1-ARRrNqYhjmTljzqNZt5df8b20FE="
         },
         "micromatch": {
-<<<<<<< HEAD
-          "version": "3.1.9",
-          "resolved": "https://npm.bentley.com/npm/npm/micromatch/-/micromatch-3.1.9.tgz",
-          "integrity": "sha1-FdyTF1rjnlLpMIeEcJbv/HPvz4k=",
-=======
           "version": "3.1.10",
           "resolved": "https://registry.npmjs.org/micromatch/-/micromatch-3.1.10.tgz",
           "integrity": "sha512-MWikgl9n9M3w+bpsY3He8L+w9eF9338xRl8IAO5viDizwSzziFEyUzo2xrrloB64ADbTf8uA8vRqqttDTOmccg==",
->>>>>>> b5368c19
           "requires": {
             "arr-diff": "4.0.0",
             "array-unique": "0.3.2",
@@ -9700,15 +9676,9 @@
       }
     },
     "webpack-stream": {
-<<<<<<< HEAD
-      "version": "4.0.2",
-      "resolved": "https://npm.bentley.com/npm/npm/webpack-stream/-/webpack-stream-4.0.2.tgz",
-      "integrity": "sha1-e5Cuxx1FyKRRn/i1pNWeA5z9AsA=",
-=======
       "version": "4.0.3",
       "resolved": "https://registry.npmjs.org/webpack-stream/-/webpack-stream-4.0.3.tgz",
       "integrity": "sha512-Tx7ks7Of/JiPz7/tUM4WqSg4OcXF4m4OzNSaEzNA1TNXQaiTHIjiKqUoL79wGXbFt2q1IP8VG5DcEdaxifY5Ew==",
->>>>>>> b5368c19
       "requires": {
         "fancy-log": "1.3.2",
         "lodash.clone": "4.5.0",
