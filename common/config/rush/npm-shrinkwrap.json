--- conflicted
+++ resolved
@@ -5,9 +5,9 @@
   "requires": true,
   "dependencies": {
     "@bentley/bentleyjs-core": {
-      "version": "6.1.1",
-      "resolved": "https://npm.bentley.com/npm/npm/@bentley/bentleyjs-core/-/bentleyjs-core-6.1.1.tgz",
-      "integrity": "sha1-oP7+2B1eQ+sjdSW+sPmLFcGfsDY="
+      "version": "6.3.0",
+      "resolved": "https://npm.bentley.com/npm/npm/@bentley/bentleyjs-core/-/bentleyjs-core-6.3.0.tgz",
+      "integrity": "sha1-VF79fnyfHgQaU99MnI5MSJqIUvU="
     },
     "@bentley/bentleyjs-tools": {
       "version": "2.2.0",
@@ -61,7 +61,7 @@
       "resolved": "https://npm.bentley.com/npm/npm/@bentley/imodeljs-clients/-/imodeljs-clients-3.0.0.tgz",
       "integrity": "sha1-rI3DxOU2uXBC9l8dQh17feq1JxY=",
       "requires": {
-        "@bentley/bentleyjs-core": "6.1.1",
+        "@bentley/bentleyjs-core": "6.3.0",
         "azure-storage": "2.8.0",
         "clone": "2.1.1",
         "deep-assign": "2.0.0",
@@ -107,14 +107,11 @@
     },
     "@rush-temp/imodeljs-backend": {
       "version": "file:projects/imodeljs-backend.tgz",
-<<<<<<< HEAD
-      "integrity": "sha1-fwDiRE0/lStdkAyqmNA1b8xXFOw=",
-=======
-      "integrity": "sha1-aWIu/Xy6nbHxIUguE1CLKHqkKjI=",
->>>>>>> 1d6981b5
+      "integrity": "sha1-k6fYgy6wccI6dEnRgNeafzh7qJ4=",
       "requires": {
         "@bentley/geometry-core": "4.3.1",
         "@bentley/imodeljs-clients": "3.0.0",
+        "@bentley/imodeljs-electronaddon": "8.1.0",
         "@bentley/imodeljs-n_8_9-win32-x64": "8.1.0",
         "@bentley/imodeljs-nodeaddon": "8.1.0",
         "@bentley/imodeljs-nodeaddonapi": "8.1.0",
@@ -123,7 +120,6 @@
         "js-base64": "2.4.3",
         "mocha": "3.5.3",
         "nyc": "11.4.1",
-<<<<<<< HEAD
         "rimraf": "2.6.2",
         "source-map-support": "0.5.3",
         "ts-node": "3.3.0",
@@ -134,28 +130,18 @@
     },
     "@rush-temp/imodeljs-common": {
       "version": "file:projects/imodeljs-common.tgz",
-      "integrity": "sha1-pX7X5749dPOhPLYlgUQP4mNwJTQ=",
-      "requires": {
-        "@bentley/bentleyjs-core": "6.1.1",
+      "integrity": "sha1-kOmvjH8lGwlADhLe9i788ysmhQc=",
+      "requires": {
+        "@bentley/bentleyjs-core": "6.3.0",
         "@bentley/geometry-core": "4.3.1",
         "@bentley/imodeljs-clients": "3.0.0",
-=======
->>>>>>> 1d6981b5
         "rimraf": "2.6.2",
-        "source-map-support": "0.5.3",
-        "ts-node": "3.3.0",
-        "tsconfig-paths": "2.7.3",
-        "typescript": "2.6.2",
-        "webpack": "3.11.0"
+        "typescript": "2.6.2"
       }
     },
     "@rush-temp/imodeljs-core": {
       "version": "file:projects/imodeljs-core.tgz",
-<<<<<<< HEAD
-      "integrity": "sha1-DiOKJ8W5+aCHtiwSZDo31HGSPBs=",
-=======
-      "integrity": "sha1-etSpWLinUTvD9le/Vxn4hw1+XfI=",
->>>>>>> 1d6981b5
+      "integrity": "sha1-c7fD8UEY7ZXkyIh/xENIrIrxeG4=",
       "requires": {
         "@bentley/bentleyjs-tools": "2.2.0",
         "@types/body-parser": "1.16.8",
@@ -163,7 +149,7 @@
         "@types/express": "4.11.1",
         "@types/express-serve-static-core": "4.11.1",
         "@types/flatbuffers": "1.6.5",
-        "@types/fs-extra": "4.0.7",
+        "@types/fs-extra": "4.0.8",
         "@types/i18next": "8.4.3",
         "@types/i18next-browser-languagedetector": "2.0.1",
         "@types/i18next-xhr-backend": "1.4.1",
@@ -206,13 +192,9 @@
     },
     "@rush-temp/imodeljs-core-testbed": {
       "version": "file:projects/imodeljs-core-testbed.tgz",
-<<<<<<< HEAD
-      "integrity": "sha1-GsNyKK+ZnyBkpm0ndvC1spWgQiA=",
-=======
-      "integrity": "sha1-Etdnb75hYeakLPB8CfoeO1VUWZg=",
->>>>>>> 1d6981b5
-      "requires": {
-        "@bentley/bentleyjs-core": "6.1.1",
+      "integrity": "sha1-aT9/iWULWhKYX76Ld/K+njlctbE=",
+      "requires": {
+        "@bentley/bentleyjs-core": "6.3.0",
         "@bentley/geometry-core": "4.3.1",
         "@bentley/imodeljs-clients": "3.0.0",
         "@bentley/imodeljs-e_1_6_11-win32-x64": "8.1.0",
@@ -238,11 +220,7 @@
     },
     "@rush-temp/imodeljs-frontend": {
       "version": "file:projects/imodeljs-frontend.tgz",
-<<<<<<< HEAD
-      "integrity": "sha1-DgfhL+ZanX2zZ6i4xjJluMfF5Ds=",
-=======
-      "integrity": "sha1-rpIktuItqTcEe+/OHvVP5jKmblM=",
->>>>>>> 1d6981b5
+      "integrity": "sha1-uUG90NdO7ZkizVhkO2QaqXaQYQA=",
       "requires": {
         "@bentley/geometry-core": "4.3.1",
         "@bentley/imodeljs-clients": "3.0.0",
@@ -270,9 +248,9 @@
       "integrity": "sha512-D8uQwKYUw2KESkorZ27ykzXgvkDJYXVEihGklgfp5I4HUP8D6IxtcdLTMB1emjQiWzV7WZ5ihm1cxIzVwjoleQ=="
     },
     "@types/events": {
-      "version": "1.1.0",
-      "resolved": "https://registry.npmjs.org/@types/events/-/events-1.1.0.tgz",
-      "integrity": "sha512-y3bR98mzYOo0pAZuiLari+cQyiKk3UXRuT45h1RjhfeCzqkjaVsfZJNaxdgtk7/3tzOm1ozLTqEqMP3VbI48jw=="
+      "version": "1.2.0",
+      "resolved": "https://registry.npmjs.org/@types/events/-/events-1.2.0.tgz",
+      "integrity": "sha512-KEIlhXnIutzKwRbQkGWb/I4HFqBuUykAdHgDED6xqwXJfONCjF5VoE0cXEiurh3XauygxzeDzgtXUqvLkxFzzA=="
     },
     "@types/express": {
       "version": "4.11.1",
@@ -289,7 +267,7 @@
       "resolved": "https://registry.npmjs.org/@types/express-serve-static-core/-/express-serve-static-core-4.11.1.tgz",
       "integrity": "sha512-EehCl3tpuqiM8RUb+0255M8PhhSwTtLfmO7zBBdv0ay/VTd/zmrqDfQdZFsa5z/PVMbH2yCMZPXsnrImpATyIw==",
       "requires": {
-        "@types/events": "1.1.0",
+        "@types/events": "1.2.0",
         "@types/node": "9.4.6"
       }
     },
@@ -299,9 +277,9 @@
       "integrity": "sha512-HIRbmm+hJToGFK+IeC2vkH769Sr6OO5WRlOYLFCRXeJuwdS9xG5GvKdTOl+ZDO4r4BRiaVdlGc/Nu9fjzx9Duw=="
     },
     "@types/fs-extra": {
-      "version": "4.0.7",
-      "resolved": "https://registry.npmjs.org/@types/fs-extra/-/fs-extra-4.0.7.tgz",
-      "integrity": "sha512-BN48b/2F3kL0Ual7tjcHjj0Fl+nuYKtHa0G/xT3Q43HuCpN7rQD5vIx6Aqnl9x10oBI5xMJh8Ly+FQpP205JlA==",
+      "version": "4.0.8",
+      "resolved": "https://registry.npmjs.org/@types/fs-extra/-/fs-extra-4.0.8.tgz",
+      "integrity": "sha512-Z5nu9Pbxj9yNeXIK3UwGlRdJth4cZ5sCq05nI7FaI6B0oz28nxkOtp6Lsz0ZnmLHJGvOJfB/VHxSTbVq/i6ujA==",
       "requires": {
         "@types/node": "9.4.6"
       }
