--- conflicted
+++ resolved
@@ -4,810 +4,1432 @@
   "packages": [
     {
       "name": "@azure/storage-blob",
-      "allowedCategories": [ "backend", "internal" ]
+      "allowedCategories": [
+        "backend",
+        "internal"
+      ]
     },
     {
       "name": "@bentley/aec-units-schema",
-      "allowedCategories": [ "internal" ]
+      "allowedCategories": [
+        "internal"
+      ]
     },
     {
       "name": "@bentley/cif-bridge-schema",
-      "allowedCategories": [ "internal" ]
+      "allowedCategories": [
+        "internal"
+      ]
     },
     {
       "name": "@bentley/cif-common-schema",
-      "allowedCategories": [ "internal" ]
+      "allowedCategories": [
+        "internal"
+      ]
     },
     {
       "name": "@bentley/cif-geometric-rules-schema",
-      "allowedCategories": [ "internal" ]
+      "allowedCategories": [
+        "internal"
+      ]
     },
     {
       "name": "@bentley/cif-hydraulic-analysis-schema",
-      "allowedCategories": [ "internal" ]
+      "allowedCategories": [
+        "internal"
+      ]
     },
     {
       "name": "@bentley/cif-hydraulic-results-schema",
-      "allowedCategories": [ "internal" ]
+      "allowedCategories": [
+        "internal"
+      ]
     },
     {
       "name": "@bentley/cif-quantity-takeoffs-schema",
-      "allowedCategories": [ "internal" ]
+      "allowedCategories": [
+        "internal"
+      ]
     },
     {
       "name": "@bentley/cif-rail-schema",
-      "allowedCategories": [ "internal" ]
+      "allowedCategories": [
+        "internal"
+      ]
     },
     {
       "name": "@bentley/cif-roads-schema",
-      "allowedCategories": [ "internal" ]
+      "allowedCategories": [
+        "internal"
+      ]
     },
     {
       "name": "@bentley/cif-subsurface-conflict-analysis-schema",
-      "allowedCategories": [ "internal" ]
+      "allowedCategories": [
+        "internal"
+      ]
     },
     {
       "name": "@bentley/cif-subsurface-schema",
-      "allowedCategories": [ "internal" ]
+      "allowedCategories": [
+        "internal"
+      ]
     },
     {
       "name": "@bentley/cif-units-schema",
-      "allowedCategories": [ "internal" ]
+      "allowedCategories": [
+        "internal"
+      ]
     },
     {
       "name": "@bentley/icons-generic",
-      "allowedCategories": [ "internal" ]
+      "allowedCategories": [
+        "internal"
+      ]
     },
     {
       "name": "@bentley/icons-generic-webfont",
-      "allowedCategories": [ "frontend", "internal" ]
+      "allowedCategories": [
+        "frontend",
+        "internal"
+      ]
     },
     {
       "name": "@bentley/imodeljs-native",
-      "allowedCategories": [ "backend" ]
+      "allowedCategories": [
+        "backend"
+      ]
     },
     {
       "name": "@bentley/plant-custom-attributes-schema",
-      "allowedCategories": [ "internal" ]
+      "allowedCategories": [
+        "internal"
+      ]
     },
     {
       "name": "@bentley/process-functional-schema",
-      "allowedCategories": [ "internal" ]
+      "allowedCategories": [
+        "internal"
+      ]
     },
     {
       "name": "@bentley/process-physical-schema",
-      "allowedCategories": [ "internal" ]
+      "allowedCategories": [
+        "internal"
+      ]
     },
     {
       "name": "@bentley/quantity-takeoffs-aspects-schema",
-      "allowedCategories": [ "internal" ]
+      "allowedCategories": [
+        "internal"
+      ]
     },
     {
       "name": "@bentley/react-scripts",
-      "allowedCategories": [ "internal" ]
+      "allowedCategories": [
+        "internal"
+      ]
     },
     {
       "name": "@bentley/road-rail-units-schema",
-      "allowedCategories": [ "internal" ]
+      "allowedCategories": [
+        "internal"
+      ]
     },
     {
       "name": "@bentley/units-schema",
-      "allowedCategories": [ "backend", "common" ]
+      "allowedCategories": [
+        "backend",
+        "common"
+      ]
     },
     {
       "name": "@itwin/appui-abstract",
-      "allowedCategories": [ "edit", "extensions", "frontend", "internal" ]
+      "allowedCategories": [
+        "edit",
+        "extensions",
+        "frontend",
+        "internal"
+      ]
     },
     {
       "name": "@itwin/backend-webpack-tools",
-      "allowedCategories": [ "internal" ]
+      "allowedCategories": [
+        "internal"
+      ]
     },
     {
       "name": "@itwin/browser-authorization",
-      "allowedCategories": [ "internal" ]
+      "allowedCategories": [
+        "internal"
+      ]
     },
     {
       "name": "@itwin/build-tools",
-      "allowedCategories": [ "backend", "common", "edit", "extensions", "frontend", "integration-testing", "internal", "tools" ]
+      "allowedCategories": [
+        "backend",
+        "common",
+        "edit",
+        "extensions",
+        "frontend",
+        "integration-testing",
+        "internal",
+        "tools"
+      ]
     },
     {
       "name": "@itwin/certa",
-      "allowedCategories": [ "backend", "common", "edit", "frontend", "integration-testing", "internal" ]
+      "allowedCategories": [
+        "backend",
+        "common",
+        "edit",
+        "frontend",
+        "integration-testing",
+        "internal"
+      ]
     },
     {
       "name": "@itwin/cloud-agnostic-core",
-      "allowedCategories": [ "backend", "frontend" ]
+      "allowedCategories": [
+        "backend",
+        "frontend"
+      ]
     },
     {
       "name": "@itwin/core-backend",
-      "allowedCategories": [ "backend", "edit", "integration-testing", "internal", "tools" ]
+      "allowedCategories": [
+        "backend",
+        "edit",
+        "integration-testing",
+        "internal",
+        "tools"
+      ]
     },
     {
       "name": "@itwin/core-bentley",
-      "allowedCategories": [ "backend", "common", "edit", "extensions", "frontend", "integration-testing", "internal", "tools" ]
+      "allowedCategories": [
+        "backend",
+        "common",
+        "edit",
+        "extensions",
+        "frontend",
+        "integration-testing",
+        "internal",
+        "tools"
+      ]
     },
     {
       "name": "@itwin/core-common",
-      "allowedCategories": [ "backend", "common", "edit", "extensions", "frontend", "integration-testing", "internal", "tools" ]
+      "allowedCategories": [
+        "backend",
+        "common",
+        "edit",
+        "extensions",
+        "frontend",
+        "integration-testing",
+        "internal",
+        "tools"
+      ]
     },
     {
       "name": "@itwin/core-electron",
-      "allowedCategories": [ "internal" ]
+      "allowedCategories": [
+        "internal"
+      ]
     },
     {
       "name": "@itwin/core-extension",
-      "allowedCategories": [ "internal" ]
+      "allowedCategories": [
+        "internal"
+      ]
     },
     {
       "name": "@itwin/core-frontend",
-      "allowedCategories": [ "backend", "common", "edit", "extensions", "frontend", "integration-testing", "internal" ]
+      "allowedCategories": [
+        "backend",
+        "common",
+        "edit",
+        "extensions",
+        "frontend",
+        "integration-testing",
+        "internal"
+      ]
     },
     {
       "name": "@itwin/core-geometry",
-      "allowedCategories": [ "backend", "common", "edit", "extensions", "frontend", "integration-testing", "internal", "tools" ]
+      "allowedCategories": [
+        "backend",
+        "common",
+        "edit",
+        "extensions",
+        "frontend",
+        "integration-testing",
+        "internal",
+        "tools"
+      ]
     },
     {
       "name": "@itwin/core-i18n",
-      "allowedCategories": [ "frontend", "internal" ]
+      "allowedCategories": [
+        "frontend",
+        "internal"
+      ]
     },
     {
       "name": "@itwin/core-markup",
-      "allowedCategories": [ "internal" ]
+      "allowedCategories": [
+        "internal"
+      ]
     },
     {
       "name": "@itwin/core-mobile",
-      "allowedCategories": [ "internal" ]
+      "allowedCategories": [
+        "internal"
+      ]
     },
     {
       "name": "@itwin/core-orbitgt",
-      "allowedCategories": [ "frontend", "internal" ]
+      "allowedCategories": [
+        "frontend",
+        "internal"
+      ]
     },
     {
       "name": "@itwin/core-quantity",
-      "allowedCategories": [ "backend", "common", "frontend", "integration-testing", "internal" ]
+      "allowedCategories": [
+        "backend",
+        "common",
+        "frontend",
+        "integration-testing",
+        "internal"
+      ]
     },
     {
       "name": "@itwin/core-telemetry",
-      "allowedCategories": [ "backend", "frontend" ]
+      "allowedCategories": [
+        "backend",
+        "frontend"
+      ]
     },
     {
       "name": "@itwin/core-transformer",
-      "allowedCategories": [ "internal" ]
+      "allowedCategories": [
+        "internal"
+      ]
     },
     {
       "name": "@itwin/core-webpack-tools",
-      "allowedCategories": [ "backend", "internal", "tools" ]
+      "allowedCategories": [
+        "backend",
+        "internal",
+        "tools"
+      ]
     },
     {
       "name": "@itwin/ecschema-editing",
-      "allowedCategories": [ "internal" ]
+      "allowedCategories": [
+        "internal"
+      ]
     },
     {
       "name": "@itwin/ecschema-locaters",
-      "allowedCategories": [ "tools" ]
+      "allowedCategories": [
+        "tools"
+      ]
     },
     {
       "name": "@itwin/ecschema-metadata",
-      "allowedCategories": [ "backend", "common", "integration-testing", "internal", "tools" ]
+      "allowedCategories": [
+        "backend",
+        "common",
+        "integration-testing",
+        "internal",
+        "tools"
+      ]
     },
     {
       "name": "@itwin/ecschema-rpcinterface-common",
-      "allowedCategories": [ "backend", "integration-testing", "internal" ]
+      "allowedCategories": [
+        "backend",
+        "integration-testing",
+        "internal"
+      ]
     },
     {
       "name": "@itwin/ecschema-rpcinterface-impl",
-      "allowedCategories": [ "integration-testing", "internal" ]
+      "allowedCategories": [
+        "integration-testing",
+        "internal"
+      ]
     },
     {
       "name": "@itwin/editor-backend",
-      "allowedCategories": [ "internal" ]
+      "allowedCategories": [
+        "internal"
+      ]
     },
     {
       "name": "@itwin/editor-common",
-      "allowedCategories": [ "edit", "internal" ]
+      "allowedCategories": [
+        "edit",
+        "internal"
+      ]
     },
     {
       "name": "@itwin/editor-frontend",
-      "allowedCategories": [ "internal" ]
+      "allowedCategories": [
+        "internal"
+      ]
     },
     {
       "name": "@itwin/electron-authorization",
-      "allowedCategories": [ "internal" ]
+      "allowedCategories": [
+        "internal"
+      ]
     },
     {
       "name": "@itwin/eslint-plugin",
-      "allowedCategories": [ "backend", "common", "edit", "extensions", "frontend", "integration-testing", "internal", "tools" ]
+      "allowedCategories": [
+        "backend",
+        "common",
+        "edit",
+        "extensions",
+        "frontend",
+        "integration-testing",
+        "internal",
+        "tools"
+      ]
     },
     {
       "name": "@itwin/express-server",
-      "allowedCategories": [ "integration-testing", "internal" ]
+      "allowedCategories": [
+        "integration-testing",
+        "internal"
+      ]
     },
     {
       "name": "@itwin/frontend-devtools",
-      "allowedCategories": [ "internal" ]
+      "allowedCategories": [
+        "internal"
+      ]
     },
     {
       "name": "@itwin/frontend-tiles",
-      "allowedCategories": [ "internal" ]
+      "allowedCategories": [
+        "internal"
+      ]
     },
     {
       "name": "@itwin/hypermodeling-frontend",
-      "allowedCategories": [ "internal" ]
+      "allowedCategories": [
+        "internal"
+      ]
     },
     {
       "name": "@itwin/imodels-access-backend",
-      "allowedCategories": [ "integration-testing", "internal" ]
+      "allowedCategories": [
+        "integration-testing",
+        "internal"
+      ]
     },
     {
       "name": "@itwin/imodels-access-frontend",
-      "allowedCategories": [ "integration-testing", "internal" ]
+      "allowedCategories": [
+        "integration-testing",
+        "internal"
+      ]
     },
     {
       "name": "@itwin/imodels-client-authoring",
-      "allowedCategories": [ "integration-testing", "internal" ]
+      "allowedCategories": [
+        "integration-testing",
+        "internal"
+      ]
     },
     {
       "name": "@itwin/imodels-client-management",
-      "allowedCategories": [ "integration-testing", "internal" ]
+      "allowedCategories": [
+        "integration-testing",
+        "internal"
+      ]
     },
     {
       "name": "@itwin/linear-referencing-common",
-      "allowedCategories": [ "backend" ]
+      "allowedCategories": [
+        "backend"
+      ]
     },
     {
       "name": "@itwin/map-layers-formats",
-      "allowedCategories": [ "internal" ]
+      "allowedCategories": [
+        "internal"
+      ]
     },
     {
       "name": "@itwin/node-cli-authorization",
-      "allowedCategories": [ "internal" ]
+      "allowedCategories": [
+        "internal"
+      ]
     },
     {
       "name": "@itwin/object-storage-azure",
-      "allowedCategories": [ "backend", "frontend" ]
+      "allowedCategories": [
+        "backend",
+        "frontend"
+      ]
     },
     {
       "name": "@itwin/object-storage-core",
-      "allowedCategories": [ "backend", "common", "frontend", "internal" ]
+      "allowedCategories": [
+        "backend",
+        "common",
+        "frontend",
+        "internal"
+      ]
     },
     {
       "name": "@itwin/oidc-signin-tool",
-      "allowedCategories": [ "integration-testing", "internal" ]
+      "allowedCategories": [
+        "integration-testing",
+        "internal"
+      ]
     },
     {
       "name": "@itwin/perf-tools",
-      "allowedCategories": [ "internal" ]
+      "allowedCategories": [
+        "internal"
+      ]
     },
     {
       "name": "@itwin/presentation-backend",
-      "allowedCategories": [ "integration-testing", "internal" ]
+      "allowedCategories": [
+        "integration-testing",
+        "internal"
+      ]
     },
     {
       "name": "@itwin/presentation-common",
-      "allowedCategories": [ "backend", "common", "frontend", "integration-testing", "internal" ]
+      "allowedCategories": [
+        "backend",
+        "common",
+        "frontend",
+        "integration-testing",
+        "internal"
+      ]
     },
     {
       "name": "@itwin/presentation-frontend",
-      "allowedCategories": [ "integration-testing", "internal" ]
+      "allowedCategories": [
+        "integration-testing",
+        "internal"
+      ]
     },
     {
       "name": "@itwin/projects-client",
-      "allowedCategories": [ "integration-testing", "internal" ]
+      "allowedCategories": [
+        "integration-testing",
+        "internal"
+      ]
     },
     {
       "name": "@itwin/reality-data-client",
-      "allowedCategories": [ "internal" ]
+      "allowedCategories": [
+        "internal"
+      ]
     },
     {
       "name": "@itwin/service-authorization",
-      "allowedCategories": [ "integration-testing", "internal" ]
+      "allowedCategories": [
+        "integration-testing",
+        "internal"
+      ]
     },
     {
       "name": "@itwin/webgl-compatibility",
-      "allowedCategories": [ "frontend", "internal" ]
+      "allowedCategories": [
+        "frontend",
+        "internal"
+      ]
     },
     {
       "name": "@loaders.gl/core",
-      "allowedCategories": [ "frontend" ]
+      "allowedCategories": [
+        "frontend"
+      ]
     },
     {
       "name": "@loaders.gl/draco",
-      "allowedCategories": [ "frontend" ]
+      "allowedCategories": [
+        "frontend"
+      ]
     },
     {
       "name": "@microsoft/api-extractor",
-      "allowedCategories": [ "tools" ]
+      "allowedCategories": [
+        "tools"
+      ]
     },
     {
       "name": "@openid/appauth",
-      "allowedCategories": [ "backend" ]
+      "allowedCategories": [
+        "backend"
+      ]
     },
     {
       "name": "@opentelemetry/api",
-      "allowedCategories": [ "backend", "common" ]
+      "allowedCategories": [
+        "backend",
+        "common"
+      ]
     },
     {
       "name": "@opentelemetry/resources",
-      "allowedCategories": [ "common" ]
+      "allowedCategories": [
+        "common"
+      ]
     },
     {
       "name": "@opentelemetry/sdk-trace-base",
-      "allowedCategories": [ "common" ]
+      "allowedCategories": [
+        "common"
+      ]
     },
     {
       "name": "@opentelemetry/semantic-conventions",
-      "allowedCategories": [ "common" ]
+      "allowedCategories": [
+        "common"
+      ]
     },
     {
       "name": "@svgdotjs/svg.js",
-      "allowedCategories": [ "frontend" ]
+      "allowedCategories": [
+        "frontend"
+      ]
     },
     {
       "name": "@xmldom/xmldom",
-      "allowedCategories": [ "backend", "common", "internal", "tools" ]
+      "allowedCategories": [
+        "backend",
+        "common",
+        "internal",
+        "tools"
+      ]
     },
     {
       "name": "almost-equal",
-      "allowedCategories": [ "common" ]
+      "allowedCategories": [
+        "common"
+      ]
     },
     {
       "name": "assert",
-      "allowedCategories": [ "integration-testing", "internal" ]
+      "allowedCategories": [
+        "integration-testing",
+        "internal"
+      ]
     },
     {
       "name": "azurite",
-      "allowedCategories": [ "internal" ]
+      "allowedCategories": [
+        "internal"
+      ]
     },
     {
       "name": "babel-loader",
-      "allowedCategories": [ "frontend", "internal" ]
+      "allowedCategories": [
+        "frontend",
+        "internal"
+      ]
     },
     {
       "name": "babel-plugin-istanbul",
-      "allowedCategories": [ "frontend", "internal" ]
+      "allowedCategories": [
+        "frontend",
+        "internal"
+      ]
     },
     {
       "name": "benchmark",
-      "allowedCategories": [ "backend", "common" ]
+      "allowedCategories": [
+        "backend",
+        "common"
+      ]
     },
     {
       "name": "body-parser",
-      "allowedCategories": [ "internal" ]
+      "allowedCategories": [
+        "internal"
+      ]
     },
     {
       "name": "browserify-zlib",
-      "allowedCategories": [ "integration-testing", "internal" ]
+      "allowedCategories": [
+        "integration-testing",
+        "internal"
+      ]
     },
     {
       "name": "buffer",
-      "allowedCategories": [ "integration-testing", "internal" ]
+      "allowedCategories": [
+        "integration-testing",
+        "internal"
+      ]
     },
     {
       "name": "cache-require-paths",
-      "allowedCategories": [ "internal" ]
-    },
-    {
-<<<<<<< HEAD
-      "name": "callable-instance2",
-      "allowedCategories": [ "frontend" ]
-    },
-    {
-      "name": "canonical-path",
-      "allowedCategories": [ "tools" ]
-    },
-    {
-=======
->>>>>>> cb905a4d
+      "allowedCategories": [
+        "internal"
+      ]
+    },
+    {
       "name": "case-sensitive-paths-webpack-plugin",
-      "allowedCategories": [ "tools" ]
+      "allowedCategories": [
+        "tools"
+      ]
     },
     {
       "name": "chai",
-      "allowedCategories": [ "backend", "common", "edit", "extensions", "frontend", "integration-testing", "internal", "tools" ]
+      "allowedCategories": [
+        "backend",
+        "common",
+        "edit",
+        "extensions",
+        "frontend",
+        "integration-testing",
+        "internal",
+        "tools"
+      ]
     },
     {
       "name": "chai-as-promised",
-      "allowedCategories": [ "backend", "common", "extensions", "frontend", "integration-testing", "internal", "tools" ]
+      "allowedCategories": [
+        "backend",
+        "common",
+        "extensions",
+        "frontend",
+        "integration-testing",
+        "internal",
+        "tools"
+      ]
     },
     {
       "name": "chai-jest-snapshot",
-      "allowedCategories": [ "backend", "common", "frontend", "internal", "tools" ]
+      "allowedCategories": [
+        "backend",
+        "common",
+        "frontend",
+        "internal",
+        "tools"
+      ]
     },
     {
       "name": "chai-spies",
-      "allowedCategories": [ "frontend" ]
+      "allowedCategories": [
+        "frontend"
+      ]
     },
     {
       "name": "chai-string",
-      "allowedCategories": [ "tools" ]
+      "allowedCategories": [
+        "tools"
+      ]
     },
     {
       "name": "chai-subset",
-      "allowedCategories": [ "backend", "common", "internal" ]
+      "allowedCategories": [
+        "backend",
+        "common",
+        "internal"
+      ]
     },
     {
       "name": "chalk",
-      "allowedCategories": [ "tools" ]
+      "allowedCategories": [
+        "tools"
+      ]
     },
     {
       "name": "child_process",
-      "allowedCategories": [ "internal" ]
+      "allowedCategories": [
+        "internal"
+      ]
     },
     {
       "name": "chrome-launcher",
-      "allowedCategories": [ "internal" ]
+      "allowedCategories": [
+        "internal"
+      ]
     },
     {
       "name": "commander",
-      "allowedCategories": [ "tools" ]
+      "allowedCategories": [
+        "tools"
+      ]
     },
     {
       "name": "concurrently",
-      "allowedCategories": [ "tools" ]
+      "allowedCategories": [
+        "tools"
+      ]
     },
     {
       "name": "copy-webpack-plugin",
-      "allowedCategories": [ "tools" ]
+      "allowedCategories": [
+        "tools"
+      ]
     },
     {
       "name": "cpx2",
-      "allowedCategories": [ "backend", "common", "edit", "frontend", "integration-testing", "internal", "tools" ]
+      "allowedCategories": [
+        "backend",
+        "common",
+        "edit",
+        "frontend",
+        "integration-testing",
+        "internal",
+        "tools"
+      ]
     },
     {
       "name": "cross-env",
-      "allowedCategories": [ "backend", "common", "frontend", "internal" ]
+      "allowedCategories": [
+        "backend",
+        "common",
+        "frontend",
+        "internal"
+      ]
     },
     {
       "name": "cross-spawn",
-      "allowedCategories": [ "tools" ]
+      "allowedCategories": [
+        "tools"
+      ]
     },
     {
       "name": "crypto-browserify",
-      "allowedCategories": [ "internal" ]
+      "allowedCategories": [
+        "internal"
+      ]
     },
     {
       "name": "debug",
-      "allowedCategories": [ "common" ]
+      "allowedCategories": [
+        "common"
+      ]
     },
     {
       "name": "deep-assign",
-      "allowedCategories": [ "backend", "frontend" ]
+      "allowedCategories": [
+        "backend",
+        "frontend"
+      ]
     },
     {
       "name": "deep-equal",
-      "allowedCategories": [ "backend", "common", "frontend", "internal" ]
+      "allowedCategories": [
+        "backend",
+        "common",
+        "frontend",
+        "internal"
+      ]
     },
     {
       "name": "detect-port",
-      "allowedCategories": [ "tools" ]
+      "allowedCategories": [
+        "tools"
+      ]
     },
     {
       "name": "dotenv",
-      "allowedCategories": [ "backend", "integration-testing", "internal" ]
+      "allowedCategories": [
+        "backend",
+        "integration-testing",
+        "internal"
+      ]
     },
     {
       "name": "dotenv-expand",
-      "allowedCategories": [ "backend", "integration-testing", "internal" ]
+      "allowedCategories": [
+        "backend",
+        "integration-testing",
+        "internal"
+      ]
     },
     {
       "name": "electron",
-      "allowedCategories": [ "backend", "internal", "tools" ]
+      "allowedCategories": [
+        "backend",
+        "internal",
+        "tools"
+      ]
     },
     {
       "name": "esbuild",
-      "allowedCategories": [ "internal" ]
+      "allowedCategories": [
+        "internal"
+      ]
     },
     {
       "name": "eslint",
-      "allowedCategories": [ "backend", "common", "edit", "extensions", "frontend", "integration-testing", "internal", "tools" ]
+      "allowedCategories": [
+        "backend",
+        "common",
+        "edit",
+        "extensions",
+        "frontend",
+        "integration-testing",
+        "internal",
+        "tools"
+      ]
     },
     {
       "name": "express",
-      "allowedCategories": [ "backend", "internal", "tools" ]
+      "allowedCategories": [
+        "backend",
+        "internal",
+        "tools"
+      ]
     },
     {
       "name": "express-ws",
-      "allowedCategories": [ "backend", "internal" ]
+      "allowedCategories": [
+        "backend",
+        "internal"
+      ]
     },
     {
       "name": "faker",
-      "allowedCategories": [ "backend", "common", "frontend", "internal" ]
+      "allowedCategories": [
+        "backend",
+        "common",
+        "frontend",
+        "internal"
+      ]
     },
     {
       "name": "fast-sort",
-      "allowedCategories": [ "internal" ]
+      "allowedCategories": [
+        "internal"
+      ]
     },
     {
       "name": "file-loader",
-      "allowedCategories": [ "tools" ]
+      "allowedCategories": [
+        "tools"
+      ]
     },
     {
       "name": "file-saver",
-      "allowedCategories": [ "frontend" ]
+      "allowedCategories": [
+        "frontend"
+      ]
     },
     {
       "name": "findup",
-      "allowedCategories": [ "tools" ]
+      "allowedCategories": [
+        "tools"
+      ]
     },
     {
       "name": "flatbuffers",
-      "allowedCategories": [ "common" ]
+      "allowedCategories": [
+        "common"
+      ]
     },
     {
       "name": "form-data",
-      "allowedCategories": [ "backend" ]
+      "allowedCategories": [
+        "backend"
+      ]
     },
     {
       "name": "fs-extra",
-      "allowedCategories": [ "backend", "internal", "tools" ]
+      "allowedCategories": [
+        "backend",
+        "internal",
+        "tools"
+      ]
     },
     {
       "name": "fuse.js",
-      "allowedCategories": [ "frontend" ]
+      "allowedCategories": [
+        "frontend"
+      ]
     },
     {
       "name": "glob",
-      "allowedCategories": [ "backend", "frontend", "internal", "tools" ]
+      "allowedCategories": [
+        "backend",
+        "frontend",
+        "internal",
+        "tools"
+      ]
     },
     {
       "name": "google-protobuf",
-      "allowedCategories": [ "extensions" ]
+      "allowedCategories": [
+        "extensions"
+      ]
     },
     {
       "name": "https-browserify",
-      "allowedCategories": [ "internal" ]
+      "allowedCategories": [
+        "internal"
+      ]
     },
     {
       "name": "i18next",
-      "allowedCategories": [ "frontend" ]
+      "allowedCategories": [
+        "frontend"
+      ]
     },
     {
       "name": "i18next-browser-languagedetector",
-      "allowedCategories": [ "frontend" ]
+      "allowedCategories": [
+        "frontend"
+      ]
     },
     {
       "name": "i18next-http-backend",
-      "allowedCategories": [ "frontend", "internal" ]
+      "allowedCategories": [
+        "frontend",
+        "internal"
+      ]
     },
     {
       "name": "ignore-styles",
-      "allowedCategories": [ "frontend" ]
+      "allowedCategories": [
+        "frontend"
+      ]
     },
     {
       "name": "internal-tools",
-      "allowedCategories": [ "backend", "integration-testing", "internal" ]
+      "allowedCategories": [
+        "backend",
+        "integration-testing",
+        "internal"
+      ]
     },
     {
       "name": "inversify",
-      "allowedCategories": [ "backend" ]
+      "allowedCategories": [
+        "backend"
+      ]
     },
     {
       "name": "js-base64",
-      "allowedCategories": [ "backend", "common" ]
+      "allowedCategories": [
+        "backend",
+        "common"
+      ]
     },
     {
       "name": "jsdom",
-      "allowedCategories": [ "extensions", "frontend", "internal" ]
+      "allowedCategories": [
+        "extensions",
+        "frontend",
+        "internal"
+      ]
     },
     {
       "name": "jsdom-global",
-      "allowedCategories": [ "extensions", "frontend", "internal" ]
+      "allowedCategories": [
+        "extensions",
+        "frontend",
+        "internal"
+      ]
     },
     {
       "name": "json-schema-faker",
-      "allowedCategories": [ "common" ]
+      "allowedCategories": [
+        "common"
+      ]
     },
     {
       "name": "json5",
-      "allowedCategories": [ "backend" ]
+      "allowedCategories": [
+        "backend"
+      ]
     },
     {
       "name": "jsonc-parser",
-      "allowedCategories": [ "tools" ]
+      "allowedCategories": [
+        "tools"
+      ]
     },
     {
       "name": "lodash",
-      "allowedCategories": [ "backend", "tools" ]
+      "allowedCategories": [
+        "backend",
+        "tools"
+      ]
     },
     {
       "name": "lolex",
-      "allowedCategories": [ "backend" ]
+      "allowedCategories": [
+        "backend"
+      ]
     },
     {
       "name": "memfs",
-      "allowedCategories": [ "tools" ]
+      "allowedCategories": [
+        "tools"
+      ]
     },
     {
       "name": "mkdirp",
-      "allowedCategories": [ "internal" ]
+      "allowedCategories": [
+        "internal"
+      ]
     },
     {
       "name": "mocha",
-      "allowedCategories": [ "backend", "common", "edit", "extensions", "frontend", "integration-testing", "internal", "tools" ]
+      "allowedCategories": [
+        "backend",
+        "common",
+        "edit",
+        "extensions",
+        "frontend",
+        "integration-testing",
+        "internal",
+        "tools"
+      ]
     },
     {
       "name": "mocha-junit-reporter",
-      "allowedCategories": [ "tools" ]
+      "allowedCategories": [
+        "tools"
+      ]
     },
     {
       "name": "multiparty",
-      "allowedCategories": [ "backend" ]
+      "allowedCategories": [
+        "backend"
+      ]
     },
     {
       "name": "nock",
-      "allowedCategories": [ "internal" ]
+      "allowedCategories": [
+        "internal"
+      ]
     },
     {
       "name": "node-simctl",
-      "allowedCategories": [ "internal" ]
+      "allowedCategories": [
+        "internal"
+      ]
     },
     {
       "name": "nodemon",
-      "allowedCategories": [ "tools" ]
+      "allowedCategories": [
+        "tools"
+      ]
     },
     {
       "name": "npm-run-all",
-      "allowedCategories": [ "backend", "integration-testing", "internal" ]
+      "allowedCategories": [
+        "backend",
+        "integration-testing",
+        "internal"
+      ]
     },
     {
       "name": "null-loader",
-      "allowedCategories": [ "backend", "integration-testing", "internal" ]
+      "allowedCategories": [
+        "backend",
+        "integration-testing",
+        "internal"
+      ]
     },
     {
       "name": "nyc",
-      "allowedCategories": [ "backend", "common", "extensions", "frontend", "internal", "tools" ]
+      "allowedCategories": [
+        "backend",
+        "common",
+        "extensions",
+        "frontend",
+        "internal",
+        "tools"
+      ]
     },
     {
       "name": "object-hash",
-      "allowedCategories": [ "backend" ]
+      "allowedCategories": [
+        "backend"
+      ]
     },
     {
       "name": "open",
-      "allowedCategories": [ "backend" ]
+      "allowedCategories": [
+        "backend"
+      ]
     },
     {
       "name": "openid-client",
-      "allowedCategories": [ "integration-testing" ]
+      "allowedCategories": [
+        "integration-testing"
+      ]
     },
     {
       "name": "path-browserify",
-      "allowedCategories": [ "integration-testing", "internal" ]
+      "allowedCategories": [
+        "integration-testing",
+        "internal"
+      ]
     },
     {
       "name": "puppeteer",
-      "allowedCategories": [ "integration-testing", "tools" ]
+      "allowedCategories": [
+        "integration-testing",
+        "tools"
+      ]
     },
     {
       "name": "qs",
-      "allowedCategories": [ "backend", "frontend" ]
+      "allowedCategories": [
+        "backend",
+        "frontend"
+      ]
     },
     {
       "name": "raf",
-      "allowedCategories": [ "frontend" ]
+      "allowedCategories": [
+        "frontend"
+      ]
     },
     {
       "name": "reflect-metadata",
-      "allowedCategories": [ "frontend" ]
+      "allowedCategories": [
+        "frontend"
+      ]
     },
     {
       "name": "resolve",
-      "allowedCategories": [ "tools" ]
+      "allowedCategories": [
+        "tools"
+      ]
     },
     {
       "name": "rimraf",
-      "allowedCategories": [ "backend", "common", "edit", "extensions", "frontend", "integration-testing", "internal", "tools" ]
+      "allowedCategories": [
+        "backend",
+        "common",
+        "edit",
+        "extensions",
+        "frontend",
+        "integration-testing",
+        "internal",
+        "tools"
+      ]
     },
     {
       "name": "semver",
-      "allowedCategories": [ "backend", "common", "frontend", "internal" ]
+      "allowedCategories": [
+        "backend",
+        "common",
+        "frontend",
+        "internal"
+      ]
     },
     {
       "name": "sinon",
-      "allowedCategories": [ "backend", "common", "extensions", "frontend", "internal" ]
+      "allowedCategories": [
+        "backend",
+        "common",
+        "extensions",
+        "frontend",
+        "internal"
+      ]
     },
     {
       "name": "sinon-chai",
-      "allowedCategories": [ "backend", "common", "extensions", "frontend", "internal" ]
+      "allowedCategories": [
+        "backend",
+        "common",
+        "extensions",
+        "frontend",
+        "internal"
+      ]
     },
     {
       "name": "source-map-loader",
-      "allowedCategories": [ "backend", "common", "frontend", "integration-testing", "internal", "tools" ]
+      "allowedCategories": [
+        "backend",
+        "common",
+        "frontend",
+        "integration-testing",
+        "internal",
+        "tools"
+      ]
     },
     {
       "name": "source-map-support",
-      "allowedCategories": [ "extensions", "frontend", "internal", "tools" ]
+      "allowedCategories": [
+        "extensions",
+        "frontend",
+        "internal",
+        "tools"
+      ]
     },
     {
       "name": "spdy",
-      "allowedCategories": [ "internal" ]
+      "allowedCategories": [
+        "internal"
+      ]
     },
     {
       "name": "stream-browserify",
-      "allowedCategories": [ "integration-testing", "internal" ]
+      "allowedCategories": [
+        "integration-testing",
+        "internal"
+      ]
     },
     {
       "name": "stream-http",
-      "allowedCategories": [ "internal" ]
+      "allowedCategories": [
+        "internal"
+      ]
     },
     {
       "name": "superagent",
-      "allowedCategories": [ "backend", "frontend" ]
+      "allowedCategories": [
+        "backend",
+        "frontend"
+      ]
     },
     {
       "name": "supertest",
-      "allowedCategories": [ "backend" ]
+      "allowedCategories": [
+        "backend"
+      ]
     },
     {
       "name": "tree-kill",
-      "allowedCategories": [ "tools" ]
+      "allowedCategories": [
+        "tools"
+      ]
     },
     {
       "name": "ts-node",
-      "allowedCategories": [ "frontend", "internal" ]
+      "allowedCategories": [
+        "frontend",
+        "internal"
+      ]
     },
     {
       "name": "typedoc",
-      "allowedCategories": [ "tools" ]
+      "allowedCategories": [
+        "tools"
+      ]
     },
     {
       "name": "typedoc-plugin-merge-modules",
-      "allowedCategories": [ "tools" ]
+      "allowedCategories": [
+        "tools"
+      ]
     },
     {
       "name": "typemoq",
-      "allowedCategories": [ "backend", "common", "frontend", "internal" ]
+      "allowedCategories": [
+        "backend",
+        "common",
+        "frontend",
+        "internal"
+      ]
     },
     {
       "name": "typescript",
-      "allowedCategories": [ "backend", "common", "edit", "extensions", "frontend", "integration-testing", "internal", "tools" ]
+      "allowedCategories": [
+        "backend",
+        "common",
+        "edit",
+        "extensions",
+        "frontend",
+        "integration-testing",
+        "internal",
+        "tools"
+      ]
     },
     {
       "name": "typescript-json-schema",
-      "allowedCategories": [ "common" ]
+      "allowedCategories": [
+        "common"
+      ]
     },
     {
       "name": "url",
-      "allowedCategories": [ "internal" ]
+      "allowedCategories": [
+        "internal"
+      ]
     },
     {
       "name": "username",
-      "allowedCategories": [ "backend" ]
+      "allowedCategories": [
+        "backend"
+      ]
     },
     {
       "name": "vhacd-js",
-      "allowedCategories": [ "internal" ]
+      "allowedCategories": [
+        "internal"
+      ]
     },
     {
       "name": "webpack",
-      "allowedCategories": [ "backend", "common", "frontend", "integration-testing", "internal", "tools" ]
+      "allowedCategories": [
+        "backend",
+        "common",
+        "frontend",
+        "integration-testing",
+        "internal",
+        "tools"
+      ]
     },
     {
       "name": "webpack-cli",
-      "allowedCategories": [ "integration-testing", "internal" ]
+      "allowedCategories": [
+        "integration-testing",
+        "internal"
+      ]
     },
     {
       "name": "wms-capabilities",
-      "allowedCategories": [ "frontend" ]
+      "allowedCategories": [
+        "frontend"
+      ]
     },
     {
       "name": "ws",
-      "allowedCategories": [ "backend" ]
+      "allowedCategories": [
+        "backend"
+      ]
     },
     {
       "name": "wtfnode",
-      "allowedCategories": [ "tools" ]
+      "allowedCategories": [
+        "tools"
+      ]
     },
     {
       "name": "xmlhttprequest",
-      "allowedCategories": [ "frontend" ]
+      "allowedCategories": [
+        "frontend"
+      ]
     },
     {
       "name": "yargonaut",
-      "allowedCategories": [ "tools" ]
+      "allowedCategories": [
+        "tools"
+      ]
     },
     {
       "name": "yargs",
-      "allowedCategories": [ "backend", "common", "internal", "tools" ]
+      "allowedCategories": [
+        "backend",
+        "common",
+        "internal",
+        "tools"
+      ]
     }
   ]
 }