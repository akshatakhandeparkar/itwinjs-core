// DO NOT ADD COMMENTS IN THIS FILE.  They will be lost when the Rush tool resaves it.
{
  "$schema": "https://developer.microsoft.com/json-schemas/rush/v5/approved-packages.schema.json",
  "packages": [
    {
      "name": "@axe-core/react",
      "allowedCategories": [ "internal" ]
    },
    {
      "name": "@azure/storage-blob",
      "allowedCategories": [ "backend", "internal" ]
    },
    {
      "name": "@bentley/aec-units-schema",
      "allowedCategories": [ "internal" ]
    },
    {
      "name": "@bentley/cif-bridge-schema",
      "allowedCategories": [ "internal" ]
    },
    {
      "name": "@bentley/cif-common-schema",
      "allowedCategories": [ "internal" ]
    },
    {
      "name": "@bentley/cif-geometric-rules-schema",
      "allowedCategories": [ "internal" ]
    },
    {
      "name": "@bentley/cif-hydraulic-analysis-schema",
      "allowedCategories": [ "internal" ]
    },
    {
      "name": "@bentley/cif-hydraulic-results-schema",
      "allowedCategories": [ "internal" ]
    },
    {
      "name": "@bentley/cif-quantity-takeoffs-schema",
      "allowedCategories": [ "internal" ]
    },
    {
      "name": "@bentley/cif-rail-schema",
      "allowedCategories": [ "internal" ]
    },
    {
      "name": "@bentley/cif-roads-schema",
      "allowedCategories": [ "internal" ]
    },
    {
      "name": "@bentley/cif-subsurface-conflict-analysis-schema",
      "allowedCategories": [ "internal" ]
    },
    {
      "name": "@bentley/cif-subsurface-schema",
      "allowedCategories": [ "internal" ]
    },
    {
      "name": "@bentley/cif-units-schema",
      "allowedCategories": [ "internal" ]
    },
    {
      "name": "@bentley/icons-generic",
      "allowedCategories": [ "frontend", "internal" ]
    },
    {
      "name": "@bentley/icons-generic-webfont",
      "allowedCategories": [ "frontend", "internal" ]
    },
    {
      "name": "@bentley/imodelbank-client",
      "allowedCategories": [ "internal" ]
    },
    {
      "name": "@bentley/imodeljs-native",
      "allowedCategories": [ "backend", "internal" ]
    },
    {
      "name": "@bentley/plant-custom-attributes-schema",
      "allowedCategories": [ "internal" ]
    },
    {
      "name": "@bentley/process-functional-schema",
      "allowedCategories": [ "internal" ]
    },
    {
      "name": "@bentley/process-physical-schema",
      "allowedCategories": [ "internal" ]
    },
    {
      "name": "@bentley/quantity-takeoffs-aspects-schema",
      "allowedCategories": [ "internal" ]
    },
    {
      "name": "@bentley/react-scripts",
      "allowedCategories": [ "internal" ]
    },
    {
      "name": "@bentley/road-rail-units-schema",
      "allowedCategories": [ "internal" ]
    },
    {
      "name": "@bentley/units-schema",
      "allowedCategories": [ "backend", "common" ]
    },
    {
      "name": "@itwin/appui-abstract",
      "allowedCategories": [ "edit", "extensions", "frontend", "internal", "tools" ]
    },
    {
      "name": "@itwin/appui-layout-react",
      "allowedCategories": [ "extensions", "frontend", "internal" ]
    },
    {
      "name": "@itwin/appui-react",
      "allowedCategories": [ "extensions", "internal" ]
    },
    {
      "name": "@itwin/appui-test-providers",
      "allowedCategories": [ "internal" ]
    },
    {
      "name": "@itwin/backend-webpack-tools",
      "allowedCategories": [ "internal" ]
    },
    {
      "name": "@itwin/browser-authorization",
      "allowedCategories": [ "internal" ]
    },
    {
      "name": "@itwin/build-tools",
      "allowedCategories": [ "backend", "common", "edit", "extensions", "frontend", "integration-testing", "internal", "tools" ]
    },
    {
      "name": "@itwin/certa",
      "allowedCategories": [ "common", "edit", "frontend", "integration-testing", "internal" ]
    },
    {
      "name": "@itwin/components-react",
      "allowedCategories": [ "extensions", "frontend", "internal", "tools" ]
    },
    {
      "name": "@itwin/core-backend",
      "allowedCategories": [ "backend", "common", "edit", "integration-testing", "internal", "tools" ]
    },
    {
      "name": "@itwin/core-bentley",
      "allowedCategories": [ "backend", "common", "edit", "extensions", "frontend", "integration-testing", "internal", "tools" ]
    },
    {
      "name": "@itwin/core-common",
      "allowedCategories": [ "backend", "common", "edit", "extensions", "frontend", "integration-testing", "internal", "tools" ]
    },
    {
      "name": "@itwin/core-electron",
      "allowedCategories": [ "internal" ]
    },
    {
      "name": "@itwin/core-extension",
      "allowedCategories": [ "internal" ]
    },
    {
      "name": "@itwin/core-frontend",
      "allowedCategories": [ "backend", "common", "edit", "extensions", "frontend", "integration-testing", "internal", "tools" ]
    },
    {
      "name": "@itwin/core-geometry",
      "allowedCategories": [ "backend", "common", "edit", "extensions", "frontend", "integration-testing", "internal", "tools" ]
    },
    {
      "name": "@itwin/core-i18n",
      "allowedCategories": [ "frontend", "internal" ]
    },
    {
      "name": "@itwin/core-markup",
      "allowedCategories": [ "frontend", "internal" ]
    },
    {
      "name": "@itwin/core-mobile",
      "allowedCategories": [ "internal" ]
    },
    {
      "name": "@itwin/core-orbitgt",
      "allowedCategories": [ "frontend", "internal" ]
    },
    {
      "name": "@itwin/core-quantity",
      "allowedCategories": [ "backend", "common", "extensions", "frontend", "integration-testing", "internal" ]
    },
    {
      "name": "@itwin/core-react",
      "allowedCategories": [ "extensions", "frontend", "internal" ]
    },
    {
      "name": "@itwin/core-telemetry",
      "allowedCategories": [ "backend", "frontend" ]
    },
    {
      "name": "@itwin/core-transformer",
      "allowedCategories": [ "internal" ]
    },
    {
      "name": "@itwin/core-webpack-tools",
      "allowedCategories": [ "backend", "internal", "tools" ]
    },
    {
      "name": "@itwin/ecschema-locaters",
      "allowedCategories": [ "tools" ]
    },
    {
      "name": "@itwin/ecschema-metadata",
      "allowedCategories": [ "backend", "common", "integration-testing", "internal", "tools" ]
    },
    {
      "name": "@itwin/ecschema-rpcinterface-common",
      "allowedCategories": [ "backend", "integration-testing", "internal" ]
    },
    {
      "name": "@itwin/ecschema-rpcinterface-impl",
      "allowedCategories": [ "integration-testing", "internal" ]
    },
    {
      "name": "@itwin/editor-backend",
      "allowedCategories": [ "internal" ]
    },
    {
      "name": "@itwin/editor-common",
      "allowedCategories": [ "edit", "internal" ]
    },
    {
      "name": "@itwin/editor-frontend",
      "allowedCategories": [ "internal" ]
    },
    {
      "name": "@itwin/electron-authorization",
      "allowedCategories": [ "internal" ]
    },
    {
      "name": "@itwin/eslint-plugin",
      "allowedCategories": [ "backend", "common", "edit", "extensions", "frontend", "integration-testing", "internal", "tools" ]
    },
    {
      "name": "@itwin/express-server",
      "allowedCategories": [ "integration-testing", "internal" ]
    },
    {
      "name": "@itwin/frontend-devtools",
      "allowedCategories": [ "internal" ]
    },
    {
      "name": "@itwin/hypermodeling-frontend",
      "allowedCategories": [ "internal" ]
    },
    {
      "name": "@itwin/imodel-browser-react",
      "allowedCategories": [ "internal" ]
    },
    {
      "name": "@itwin/imodel-components-react",
      "allowedCategories": [ "extensions", "frontend", "internal" ]
    },
    {
      "name": "@itwin/imodels-access-backend",
      "allowedCategories": [ "integration-testing", "internal" ]
    },
    {
      "name": "@itwin/imodels-access-frontend",
      "allowedCategories": [ "integration-testing", "internal" ]
    },
    {
      "name": "@itwin/imodels-client-authoring",
      "allowedCategories": [ "integration-testing", "internal" ]
    },
    {
      "name": "@itwin/imodels-client-management",
      "allowedCategories": [ "integration-testing", "internal" ]
    },
    {
      "name": "@itwin/itwinui-css",
      "allowedCategories": [ "extensions", "frontend", "internal" ]
    },
    {
      "name": "@itwin/itwinui-icons-react",
      "allowedCategories": [ "frontend", "internal" ]
    },
    {
      "name": "@itwin/itwinui-react",
      "allowedCategories": [ "extensions", "frontend", "internal" ]
    },
    {
      "name": "@itwin/linear-referencing-common",
      "allowedCategories": [ "backend" ]
    },
    {
      "name": "@itwin/map-layers",
      "allowedCategories": [ "internal" ]
    },
    {
      "name": "@itwin/map-layers-auth",
      "allowedCategories": [ "internal" ]
    },
    {
      "name": "@itwin/node-cli-authorization",
      "allowedCategories": [ "internal" ]
    },
    {
      "name": "@itwin/oidc-signin-tool",
      "allowedCategories": [ "integration-testing", "internal" ]
    },
    {
      "name": "@itwin/perf-tools",
      "allowedCategories": [ "internal" ]
    },
    {
      "name": "@itwin/presentation-backend",
      "allowedCategories": [ "integration-testing", "internal", "tools" ]
    },
    {
      "name": "@itwin/presentation-common",
      "allowedCategories": [ "backend", "extensions", "frontend", "integration-testing", "internal", "tools" ]
    },
    {
      "name": "@itwin/presentation-components",
      "allowedCategories": [ "frontend", "internal", "tools" ]
    },
    {
      "name": "@itwin/presentation-frontend",
      "allowedCategories": [ "frontend", "integration-testing", "internal", "tools" ]
    },
    {
      "name": "@itwin/presentation-testing",
      "allowedCategories": [ "frontend", "internal" ]
    },
    {
      "name": "@itwin/projects-client",
      "allowedCategories": [ "common", "integration-testing", "internal" ]
    },
    {
      "name": "@itwin/reality-data-client",
      "allowedCategories": [ "internal" ]
    },
    {
      "name": "@itwin/service-authorization",
      "allowedCategories": [ "integration-testing", "internal" ]
    },
    {
      "name": "@itwin/ui-items-providers-test",
      "allowedCategories": [ "internal" ]
    },
    {
      "name": "@itwin/webgl-compatibility",
      "allowedCategories": [ "frontend", "internal" ]
    },
    {
      "name": "@loaders.gl/core",
      "allowedCategories": [ "frontend" ]
    },
    {
      "name": "@loaders.gl/draco",
      "allowedCategories": [ "frontend" ]
    },
    {
      "name": "@microsoft/api-extractor",
      "allowedCategories": [ "tools" ]
    },
    {
      "name": "@openid/appauth",
      "allowedCategories": [ "backend" ]
    },
    {
      "name": "@opentelemetry/api",
      "allowedCategories": [ "backend", "common" ]
    },
    {
      "name": "@playwright/test",
      "allowedCategories": [ "internal" ]
    },
    {
      "name": "@reduxjs/toolkit",
      "allowedCategories": [ "internal" ]
    },
    {
      "name": "@svgdotjs/svg.js",
      "allowedCategories": [ "frontend" ]
    },
    {
      "name": "@testing-library/dom",
      "allowedCategories": [ "frontend" ]
    },
    {
      "name": "@testing-library/react",
      "allowedCategories": [ "extensions", "frontend", "internal" ]
    },
    {
      "name": "@testing-library/react-hooks",
      "allowedCategories": [ "extensions", "frontend", "internal" ]
    },
    {
      "name": "@testing-library/user-event",
      "allowedCategories": [ "frontend" ]
    },
    {
      "name": "@typescript-eslint/eslint-plugin",
      "allowedCategories": [ "tools" ]
    },
    {
      "name": "@typescript-eslint/parser",
      "allowedCategories": [ "tools" ]
    },
    {
      "name": "@typescript-eslint/typescript-estree",
      "allowedCategories": [ "tools" ]
    },
    {
      "name": "@wojtekmaj/enzyme-adapter-react-17",
      "allowedCategories": [ "extensions", "frontend" ]
    },
    {
      "name": "@xmldom/xmldom",
      "allowedCategories": [ "backend", "common", "tools" ]
    },
    {
      "name": "agentkeepalive",
      "allowedCategories": [ "common" ]
    },
    {
      "name": "almost-equal",
      "allowedCategories": [ "common" ]
    },
    {
<<<<<<< HEAD
      "name": "appui-test-providers",
      "allowedCategories": [ "internal" ]
=======
      "name": "assert",
      "allowedCategories": [ "integration-testing", "internal" ]
>>>>>>> 86dad171
    },
    {
      "name": "autoprefixer",
      "allowedCategories": [ "internal" ]
    },
    {
      "name": "azurite",
      "allowedCategories": [ "internal" ]
    },
    {
      "name": "benchmark",
      "allowedCategories": [ "backend", "common" ]
    },
    {
      "name": "body-parser",
      "allowedCategories": [ "internal" ]
    },
    {
      "name": "browserify-zlib",
      "allowedCategories": [ "integration-testing", "internal" ]
    },
    {
      "name": "buffer",
      "allowedCategories": [ "common", "integration-testing", "internal" ]
    },
    {
      "name": "cache-require-paths",
      "allowedCategories": [ "internal" ]
    },
    {
      "name": "callable-instance2",
      "allowedCategories": [ "frontend" ]
    },
    {
      "name": "case-sensitive-paths-webpack-plugin",
      "allowedCategories": [ "tools" ]
    },
    {
      "name": "chai",
      "allowedCategories": [ "backend", "common", "edit", "extensions", "frontend", "integration-testing", "internal", "tools" ]
    },
    {
      "name": "chai-as-promised",
      "allowedCategories": [ "backend", "common", "extensions", "frontend", "integration-testing", "internal", "tools" ]
    },
    {
      "name": "chai-jest-snapshot",
      "allowedCategories": [ "backend", "common", "extensions", "frontend", "internal", "tools" ]
    },
    {
      "name": "chai-spies",
      "allowedCategories": [ "extensions", "frontend" ]
    },
    {
      "name": "chai-string",
      "allowedCategories": [ "frontend", "tools" ]
    },
    {
      "name": "chai-subset",
      "allowedCategories": [ "backend", "common", "frontend", "internal" ]
    },
    {
      "name": "chalk",
      "allowedCategories": [ "tools" ]
    },
    {
      "name": "child_process",
      "allowedCategories": [ "internal" ]
    },
    {
      "name": "chrome-launcher",
      "allowedCategories": [ "internal" ]
    },
    {
      "name": "classnames",
      "allowedCategories": [ "extensions", "frontend", "internal" ]
    },
    {
      "name": "commander",
      "allowedCategories": [ "tools" ]
    },
    {
      "name": "concurrently",
      "allowedCategories": [ "tools" ]
    },
    {
      "name": "copy-webpack-plugin",
      "allowedCategories": [ "tools" ]
    },
    {
      "name": "cpx2",
      "allowedCategories": [ "backend", "common", "edit", "extensions", "frontend", "integration-testing", "internal", "tools" ]
    },
    {
      "name": "cross-env",
      "allowedCategories": [ "backend", "common", "frontend", "internal", "tools" ]
    },
    {
      "name": "cross-spawn",
      "allowedCategories": [ "tools" ]
    },
    {
      "name": "debug",
      "allowedCategories": [ "common" ]
    },
    {
      "name": "deep-assign",
      "allowedCategories": [ "backend", "common", "frontend" ]
    },
    {
      "name": "deep-equal",
      "allowedCategories": [ "backend", "common", "frontend", "internal" ]
    },
    {
      "name": "detect-port",
      "allowedCategories": [ "tools" ]
    },
    {
      "name": "dompurify",
      "allowedCategories": [ "frontend" ]
    },
    {
      "name": "dotenv",
      "allowedCategories": [ "backend", "integration-testing", "internal" ]
    },
    {
      "name": "dotenv-expand",
      "allowedCategories": [ "backend", "integration-testing", "internal" ]
    },
    {
      "name": "electron",
      "allowedCategories": [ "backend", "internal", "tools" ]
    },
    {
      "name": "enzyme",
      "allowedCategories": [ "extensions", "frontend" ]
    },
    {
      "name": "enzyme-to-json",
      "allowedCategories": [ "extensions", "frontend" ]
    },
    {
      "name": "esbuild",
      "allowedCategories": [ "internal" ]
    },
    {
      "name": "eslint",
      "allowedCategories": [ "backend", "common", "edit", "extensions", "frontend", "integration-testing", "internal", "tools" ]
    },
    {
      "name": "eslint-import-resolver-node",
      "allowedCategories": [ "tools" ]
    },
    {
      "name": "eslint-import-resolver-typescript",
      "allowedCategories": [ "tools" ]
    },
    {
      "name": "eslint-plugin-deprecation",
      "allowedCategories": [ "tools" ]
    },
    {
      "name": "eslint-plugin-import",
      "allowedCategories": [ "tools" ]
    },
    {
      "name": "eslint-plugin-jam3",
      "allowedCategories": [ "tools" ]
    },
    {
      "name": "eslint-plugin-jsdoc",
      "allowedCategories": [ "tools" ]
    },
    {
      "name": "eslint-plugin-jsx-a11y",
      "allowedCategories": [ "tools" ]
    },
    {
      "name": "eslint-plugin-prefer-arrow",
      "allowedCategories": [ "tools" ]
    },
    {
      "name": "eslint-plugin-react",
      "allowedCategories": [ "tools" ]
    },
    {
      "name": "eslint-plugin-react-hooks",
      "allowedCategories": [ "tools" ]
    },
    {
      "name": "eventemitter2",
      "allowedCategories": [ "frontend" ]
    },
    {
      "name": "express",
      "allowedCategories": [ "backend", "internal", "tools" ]
    },
    {
      "name": "express-ws",
      "allowedCategories": [ "backend", "internal" ]
    },
    {
      "name": "faker",
      "allowedCategories": [ "backend", "common", "frontend", "internal", "tools" ]
    },
    {
      "name": "fast-deep-equal",
      "allowedCategories": [ "frontend" ]
    },
    {
      "name": "fast-sort",
      "allowedCategories": [ "frontend", "internal" ]
    },
    {
      "name": "file-loader",
      "allowedCategories": [ "tools" ]
    },
    {
      "name": "file-saver",
      "allowedCategories": [ "frontend" ]
    },
    {
      "name": "findup",
      "allowedCategories": [ "tools" ]
    },
    {
      "name": "flatbuffers",
      "allowedCategories": [ "common" ]
    },
    {
      "name": "form-data",
      "allowedCategories": [ "backend" ]
    },
    {
      "name": "fs-extra",
      "allowedCategories": [ "backend", "common", "internal", "tools" ]
    },
    {
      "name": "fs-write-stream-atomic",
      "allowedCategories": [ "common" ]
    },
    {
      "name": "fuse.js",
      "allowedCategories": [ "frontend" ]
    },
    {
      "name": "glob",
      "allowedCategories": [ "backend", "frontend", "internal", "tools" ]
    },
    {
      "name": "got",
      "allowedCategories": [ "common" ]
    },
    {
      "name": "https-browserify",
      "allowedCategories": [ "internal" ]
    },
    {
      "name": "i18next",
      "allowedCategories": [ "frontend" ]
    },
    {
      "name": "i18next-browser-languagedetector",
      "allowedCategories": [ "frontend" ]
    },
    {
      "name": "i18next-http-backend",
      "allowedCategories": [ "frontend" ]
    },
    {
      "name": "i18next-xhr-backend",
      "allowedCategories": [ "frontend" ]
    },
    {
      "name": "ignore-styles",
      "allowedCategories": [ "frontend", "internal", "tools" ]
    },
    {
      "name": "immer",
      "allowedCategories": [ "frontend", "internal" ]
    },
    {
      "name": "immutable",
      "allowedCategories": [ "frontend" ]
    },
    {
      "name": "inspire-tree",
      "allowedCategories": [ "frontend" ]
    },
    {
      "name": "internal-tools",
      "allowedCategories": [ "backend", "integration-testing", "internal" ]
    },
    {
      "name": "istanbul-instrumenter-loader",
      "allowedCategories": [ "internal" ]
    },
    {
      "name": "js-base64",
      "allowedCategories": [ "backend", "common" ]
    },
    {
      "name": "jsdom",
      "allowedCategories": [ "extensions", "frontend", "internal", "tools" ]
    },
    {
      "name": "jsdom-global",
      "allowedCategories": [ "extensions", "frontend", "internal", "tools" ]
    },
    {
      "name": "json-schema-faker",
      "allowedCategories": [ "common" ]
    },
    {
      "name": "json5",
      "allowedCategories": [ "backend" ]
    },
    {
      "name": "jsonc-parser",
      "allowedCategories": [ "tools" ]
    },
    {
      "name": "linkify-it",
      "allowedCategories": [ "frontend" ]
    },
    {
      "name": "lodash",
      "allowedCategories": [ "backend", "common", "frontend", "tools" ]
    },
    {
      "name": "lolex",
      "allowedCategories": [ "backend" ]
    },
    {
      "name": "lorem-ipsum",
      "allowedCategories": [ "internal" ]
    },
    {
      "name": "make-dir",
      "allowedCategories": [ "tools" ]
    },
    {
      "name": "memfs",
      "allowedCategories": [ "tools" ]
    },
    {
      "name": "micro-memoize",
      "allowedCategories": [ "frontend" ]
    },
    {
      "name": "mkdirp",
      "allowedCategories": [ "internal" ]
    },
    {
      "name": "mocha",
      "allowedCategories": [ "backend", "common", "edit", "extensions", "frontend", "integration-testing", "internal", "tools" ]
    },
    {
      "name": "mocha-junit-reporter",
      "allowedCategories": [ "tools" ]
    },
    {
      "name": "multiparty",
      "allowedCategories": [ "backend" ]
    },
    {
      "name": "nock",
      "allowedCategories": [ "common", "internal" ]
    },
    {
      "name": "node-fetch",
      "allowedCategories": [ "frontend", "internal" ]
    },
    {
      "name": "nodemon",
      "allowedCategories": [ "tools" ]
    },
    {
      "name": "npm-run-all",
      "allowedCategories": [ "backend", "frontend", "integration-testing", "internal" ]
    },
    {
      "name": "null-loader",
      "allowedCategories": [ "backend", "integration-testing", "internal" ]
    },
    {
      "name": "nyc",
      "allowedCategories": [ "backend", "common", "extensions", "frontend", "internal", "tools" ]
    },
    {
      "name": "object-hash",
      "allowedCategories": [ "backend" ]
    },
    {
      "name": "open",
      "allowedCategories": [ "backend" ]
    },
    {
      "name": "openid-client",
      "allowedCategories": [ "integration-testing" ]
    },
    {
      "name": "path-browserify",
      "allowedCategories": [ "integration-testing", "internal" ]
    },
    {
      "name": "postcss-flexbugs-fixes",
      "allowedCategories": [ "internal" ]
    },
    {
      "name": "postcss-loader",
      "allowedCategories": [ "internal" ]
    },
    {
      "name": "proper-lockfile",
      "allowedCategories": [ "common" ]
    },
    {
      "name": "puppeteer",
      "allowedCategories": [ "integration-testing", "tools" ]
    },
    {
      "name": "qs",
      "allowedCategories": [ "backend", "common", "frontend" ]
    },
    {
      "name": "raf",
      "allowedCategories": [ "frontend" ]
    },
    {
      "name": "react",
      "allowedCategories": [ "extensions", "frontend", "internal" ]
    },
    {
      "name": "react-autosuggest",
      "allowedCategories": [ "frontend" ]
    },
    {
      "name": "react-beautiful-dnd",
      "allowedCategories": [ "extensions", "internal" ]
    },
    {
      "name": "react-data-grid",
      "allowedCategories": [ "frontend" ]
    },
    {
      "name": "react-dnd",
      "allowedCategories": [ "frontend" ]
    },
    {
      "name": "react-dnd-html5-backend",
      "allowedCategories": [ "frontend" ]
    },
    {
      "name": "react-dnd-test-backend",
      "allowedCategories": [ "frontend" ]
    },
    {
      "name": "react-dnd-test-utils",
      "allowedCategories": [ "frontend" ]
    },
    {
      "name": "react-dom",
      "allowedCategories": [ "extensions", "frontend", "internal" ]
    },
    {
      "name": "react-dom-instance",
      "allowedCategories": [ "frontend" ]
    },
    {
      "name": "react-highlight-words",
      "allowedCategories": [ "frontend" ]
    },
    {
      "name": "react-redux",
      "allowedCategories": [ "frontend", "internal" ]
    },
    {
      "name": "react-resize-detector",
      "allowedCategories": [ "internal" ]
    },
    {
      "name": "react-router-dom",
      "allowedCategories": [ "internal" ]
    },
    {
      "name": "react-select",
      "allowedCategories": [ "frontend", "internal" ]
    },
    {
      "name": "react-select-event",
      "allowedCategories": [ "frontend" ]
    },
    {
      "name": "react-table",
      "allowedCategories": [ "internal" ]
    },
    {
      "name": "react-test-renderer",
      "allowedCategories": [ "frontend", "internal" ]
    },
    {
      "name": "react-transition-group",
      "allowedCategories": [ "frontend" ]
    },
    {
      "name": "react-window",
      "allowedCategories": [ "frontend" ]
    },
    {
      "name": "recursive-readdir",
      "allowedCategories": [ "tools" ]
    },
    {
      "name": "redux",
      "allowedCategories": [ "frontend", "internal" ]
    },
    {
      "name": "require-dir",
      "allowedCategories": [ "tools" ]
    },
    {
      "name": "resize-observer-polyfill",
      "allowedCategories": [ "frontend" ]
    },
    {
      "name": "resolve",
      "allowedCategories": [ "tools" ]
    },
    {
      "name": "rimraf",
      "allowedCategories": [ "backend", "common", "edit", "extensions", "frontend", "integration-testing", "internal", "tools" ]
    },
    {
      "name": "rxjs",
      "allowedCategories": [ "frontend" ]
    },
    {
      "name": "semver",
      "allowedCategories": [ "backend", "common", "frontend", "internal" ]
    },
    {
      "name": "shortid",
      "allowedCategories": [ "frontend" ]
    },
    {
      "name": "sinon",
      "allowedCategories": [ "backend", "common", "extensions", "frontend", "internal", "tools" ]
    },
    {
      "name": "sinon-chai",
      "allowedCategories": [ "backend", "common", "extensions", "frontend", "internal", "tools" ]
    },
    {
      "name": "source-map-loader",
      "allowedCategories": [ "backend", "common", "frontend", "integration-testing", "internal", "tools" ]
    },
    {
      "name": "source-map-support",
      "allowedCategories": [ "extensions", "frontend", "tools" ]
    },
    {
      "name": "spdy",
      "allowedCategories": [ "internal" ]
    },
    {
      "name": "stream-browserify",
      "allowedCategories": [ "integration-testing", "internal" ]
    },
    {
      "name": "stream-http",
      "allowedCategories": [ "internal" ]
    },
    {
      "name": "string_decoder",
      "allowedCategories": [ "common" ]
    },
    {
      "name": "superagent",
      "allowedCategories": [ "backend", "common", "frontend" ]
    },
    {
      "name": "supertest",
      "allowedCategories": [ "backend" ]
    },
    {
      "name": "symlink-dir",
      "allowedCategories": [ "internal" ]
    },
    {
      "name": "tree-kill",
      "allowedCategories": [ "tools" ]
    },
    {
      "name": "ts-key-enum",
      "allowedCategories": [ "frontend" ]
    },
    {
      "name": "ts-node",
      "allowedCategories": [ "frontend" ]
    },
    {
      "name": "typedoc",
      "allowedCategories": [ "tools" ]
    },
    {
      "name": "typedoc-plugin-merge-modules",
      "allowedCategories": [ "tools" ]
    },
    {
      "name": "typemoq",
      "allowedCategories": [ "backend", "common", "extensions", "frontend", "internal", "tools" ]
    },
    {
      "name": "typescript",
      "allowedCategories": [ "backend", "common", "edit", "extensions", "frontend", "integration-testing", "internal", "tools" ]
    },
    {
      "name": "typescript-json-schema",
      "allowedCategories": [ "common" ]
    },
    {
      "name": "url",
      "allowedCategories": [ "internal" ]
    },
    {
      "name": "username",
      "allowedCategories": [ "backend" ]
    },
    {
      "name": "uuid",
      "allowedCategories": [ "frontend", "tools" ]
    },
    {
      "name": "webpack",
      "allowedCategories": [ "backend", "common", "frontend", "integration-testing", "internal", "tools" ]
    },
    {
      "name": "webpack-cli",
      "allowedCategories": [ "integration-testing", "internal" ]
    },
    {
      "name": "webpack-filter-warnings-plugin",
      "allowedCategories": [ "tools" ]
    },
    {
      "name": "wms-capabilities",
      "allowedCategories": [ "frontend" ]
    },
    {
      "name": "ws",
      "allowedCategories": [ "backend" ]
    },
    {
      "name": "wtfnode",
      "allowedCategories": [ "tools" ]
    },
    {
      "name": "xml-js",
      "allowedCategories": [ "frontend" ]
    },
    {
      "name": "xmlhttprequest",
      "allowedCategories": [ "frontend", "internal" ]
    },
    {
      "name": "yargonaut",
      "allowedCategories": [ "tools" ]
    },
    {
      "name": "yargs",
      "allowedCategories": [ "backend", "common", "internal", "tools" ]
    }
  ]
}<|MERGE_RESOLUTION|>--- conflicted
+++ resolved
@@ -427,13 +427,8 @@
       "allowedCategories": [ "common" ]
     },
     {
-<<<<<<< HEAD
-      "name": "appui-test-providers",
-      "allowedCategories": [ "internal" ]
-=======
       "name": "assert",
       "allowedCategories": [ "integration-testing", "internal" ]
->>>>>>> 86dad171
     },
     {
       "name": "autoprefixer",
