# This defines the core steps for building and validating iTwin.js Core

parameters:
  - name: workingDir
    type: string
    default: $(System.DefaultWorkingDirectory)

steps:
  - script: node common/scripts/install-run-rush.js check
    displayName: rush check
    workingDirectory: ${{ parameters.workingDir }}
<<<<<<< HEAD
  # - task: PythonScript@0
  #   displayName: "rush change -v"
  #   inputs:
  #     workingDirectory: ${{ parameters.workingDir }}
  #     scriptSource: inline
  #     script: |
  #       import sys, subprocess

  #       srcBranch = sys.argv[1]
  #       targetBranch = srcBranch

  #       # Second param, is the build reason which will be used to determine the target branch.
  #       #   If the build reason is a PR, the target branch changes.
  #       buildReason = sys.argv[2]

  #       if buildReason == "PullRequest":
  #           # Third param, is the target branch of the PR
  #           targetBranch = sys.argv[3]

  #       print ("Current branch: " + srcBranch)
  #       print ("Target branch: " + targetBranch)

  #       # Verifying with rush change requires the branch that is being merged into to be provided.  More details, https://rushjs.io/pages/commands/rush_change/.
  #       # With release/* being a potential target branch in addition to master, special case those branches.
  #       if targetBranch.find("refs/heads/release") != -1:
  #           branchCmd = " -b " + targetBranch.replace("refs/heads/", "origin/")
  #       elif targetBranch.find("release") != -1:
  #           # ADOps uses the branch name (i.e. 'release/2.8.0') for GH PR branch names instead of full refs.
  #           branchCmd = " -b origin/" + targetBranch
  #       else:
  #           # Uses default head ("origin/master"), if not defined
  #           branchCmd = ""

  #       command = "node common/scripts/install-run-rush.js change -v" + branchCmd
  #       print ("Executing " + command)

  #       proc = subprocess.Popen(command, stdin = subprocess.PIPE, stdout = subprocess.PIPE, shell=True)
  #       exit(proc.returncode)

  #     arguments: $(Build.SourceBranch) $(Build.Reason) $(System.PullRequest.TargetBranch)
  #     failOnStderr: true
=======
  - task: PythonScript@0
    displayName: "rush change -v"
    inputs:
      workingDirectory: ${{ parameters.workingDir }}
      scriptSource: filepath
      scriptPath: common/scripts/run_rush_change.py
      arguments: $(Build.SourceBranch) $(Build.Reason) $(System.PullRequest.TargetBranch)
      failOnStderr: true
>>>>>>> 0c7776b3
  - script: node common/scripts/install-run-rush.js install
    displayName: rush install
    workingDirectory: ${{ parameters.workingDir }}
  - script: dir common\temp\node_modules\.pnpm\registry.npmjs.org\@bentley\imodeljs-native\2.15.0\node_modules\@bentley\imodeljs-native\imodeljs-win32-x64\
  - script: node common/scripts/install-run-rush.js audit
    displayName: rush audit
    workingDirectory: ${{ parameters.workingDir }}
    condition: and(succeeded(), ne(variables['Agent.OS'], 'Darwin'))
  - script: node common/scripts/install-run-rush.js build:ci -v -p max
    displayName: rush build
    workingDirectory: ${{ parameters.workingDir }}
    condition: and(succeeded(), not(and(eq(variables['Build.Reason'], 'PullRequest'), eq(variables['Agent.OS'], 'Darwin'))))
  - script: node common/scripts/install-run-rush.js build -v -p max
    displayName: rush build
    workingDirectory: ${{ parameters.workingDir }}
    condition: and(succeeded(), eq(variables['Build.Reason'], 'PullRequest'), eq(variables['Agent.OS'], 'Darwin'))
  - script: node common/scripts/install-run-rush.js lint
    displayName: rush lint
    workingDirectory: ${{ parameters.workingDir }}

  # By default linux agents do not have a real display so use the virtual framebuffer
  - script: xvfb-run --auto-servernum --server-args='-screen 0, 1600x900x24' node common/scripts/install-run-rush.js cover --verbose
    displayName: rush cover
    workingDirectory: ${{ parameters.workingDir }}
    condition: and(succeeded(), eq(variables['Agent.OS'], 'Linux'))

  # MacOS and Windows agents work without any virtual display
  - script: node common/scripts/install-run-rush.js cover --verbose
    displayName: rush cover
    workingDirectory: ${{ parameters.workingDir }}
    condition: and(succeeded(), ne(variables['Agent.OS'], 'Linux'))

  - script: node common/scripts/install-run-rush.js docs
    displayName: rush docs
    workingDirectory: ${{ parameters.workingDir }}<|MERGE_RESOLUTION|>--- conflicted
+++ resolved
@@ -9,49 +9,6 @@
   - script: node common/scripts/install-run-rush.js check
     displayName: rush check
     workingDirectory: ${{ parameters.workingDir }}
-<<<<<<< HEAD
-  # - task: PythonScript@0
-  #   displayName: "rush change -v"
-  #   inputs:
-  #     workingDirectory: ${{ parameters.workingDir }}
-  #     scriptSource: inline
-  #     script: |
-  #       import sys, subprocess
-
-  #       srcBranch = sys.argv[1]
-  #       targetBranch = srcBranch
-
-  #       # Second param, is the build reason which will be used to determine the target branch.
-  #       #   If the build reason is a PR, the target branch changes.
-  #       buildReason = sys.argv[2]
-
-  #       if buildReason == "PullRequest":
-  #           # Third param, is the target branch of the PR
-  #           targetBranch = sys.argv[3]
-
-  #       print ("Current branch: " + srcBranch)
-  #       print ("Target branch: " + targetBranch)
-
-  #       # Verifying with rush change requires the branch that is being merged into to be provided.  More details, https://rushjs.io/pages/commands/rush_change/.
-  #       # With release/* being a potential target branch in addition to master, special case those branches.
-  #       if targetBranch.find("refs/heads/release") != -1:
-  #           branchCmd = " -b " + targetBranch.replace("refs/heads/", "origin/")
-  #       elif targetBranch.find("release") != -1:
-  #           # ADOps uses the branch name (i.e. 'release/2.8.0') for GH PR branch names instead of full refs.
-  #           branchCmd = " -b origin/" + targetBranch
-  #       else:
-  #           # Uses default head ("origin/master"), if not defined
-  #           branchCmd = ""
-
-  #       command = "node common/scripts/install-run-rush.js change -v" + branchCmd
-  #       print ("Executing " + command)
-
-  #       proc = subprocess.Popen(command, stdin = subprocess.PIPE, stdout = subprocess.PIPE, shell=True)
-  #       exit(proc.returncode)
-
-  #     arguments: $(Build.SourceBranch) $(Build.Reason) $(System.PullRequest.TargetBranch)
-  #     failOnStderr: true
-=======
   - task: PythonScript@0
     displayName: "rush change -v"
     inputs:
@@ -60,7 +17,6 @@
       scriptPath: common/scripts/run_rush_change.py
       arguments: $(Build.SourceBranch) $(Build.Reason) $(System.PullRequest.TargetBranch)
       failOnStderr: true
->>>>>>> 0c7776b3
   - script: node common/scripts/install-run-rush.js install
     displayName: rush install
     workingDirectory: ${{ parameters.workingDir }}
