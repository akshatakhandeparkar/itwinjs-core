--- conflicted
+++ resolved
@@ -1,282 +1,278 @@
-/*---------------------------------------------------------------------------------------------
-* Copyright (c) Bentley Systems, Incorporated. All rights reserved.
-* See LICENSE.md in the project root for license terms and full copyright notice.
-*--------------------------------------------------------------------------------------------*/
-import { assert, expect } from "chai";
-import { Id64, Logger, LogLevel } from "@itwin/core-bentley";
-import { BisCodeSpec, CodeSpec, IModelVersion, NavigationValue, QueryBinder, QueryRowFormat, RelatedElement } from "@itwin/core-common";
-import {
-  CategorySelectorState, CheckpointConnection, DisplayStyle2dState, DisplayStyle3dState, DrawingViewState, IModelApp, IModelConnection, MockRender,
-  ModelSelectorState, OrthographicViewState, ViewState,
-} from "@itwin/core-frontend";
-<<<<<<< HEAD
-import { Range3d, Transform, XYAndZ } from "@itwin/core-geometry";
-import { TestUsers } from "@itwin/oidc-signin-tool/lib/frontend";
-=======
-import { TestUsers } from "@itwin/oidc-signin-tool/lib/cjs/frontend";
->>>>>>> 4bf6a8e2
-import { TestRpcInterface } from "../../common/RpcInterfaces";
-import { TestUtility } from "./TestUtility";
-
-async function executeQuery(iModel: IModelConnection, ecsql: string, bindings?: any[] | object): Promise<any[]> {
-  const rows: any[] = [];
-  for await (const row of iModel.query(ecsql, QueryBinder.from(bindings), QueryRowFormat.UseJsPropertyNames)) {
-    rows.push(row);
-  }
-  return rows;
-}
-
-describe("IModelConnection (#integration)", () => {
-  let iModel: IModelConnection;
-
-  before(async () => {
-    await IModelApp.shutdown();
-    await MockRender.App.startup({
-      applicationVersion: "1.2.1.1",
-      hubAccess: TestUtility.iTwinPlatformEnv.hubAccess,
-    });
-
-    Logger.initializeToConsole();
-    Logger.setLevel("core-frontend.IModelConnection", LogLevel.Error); // Change to trace to debug
-
-    await TestUtility.initialize(TestUsers.regular);
-    IModelApp.authorizationClient = TestUtility.iTwinPlatformEnv.authClient;
-
-    // Setup a model with a large number of change sets
-    const testITwinId = await TestUtility.queryITwinIdByName(TestUtility.testITwinName);
-    const testIModelId = await TestUtility.queryIModelIdByName(testITwinId, TestUtility.testIModelNames.connectionRead);
-
-    iModel = await CheckpointConnection.openRemote(testITwinId, testIModelId);
-  });
-
-  after(async () => {
-    await TestUtility.purgeAcquiredBriefcases(iModel.iModelId!);
-    if (iModel)
-      await iModel.close();
-    await MockRender.App.shutdown();
-  });
-
-  it("should be able to get elements and models from an IModelConnection", async () => {
-    assert.exists(iModel);
-    assert.isTrue(iModel instanceof IModelConnection);
-    assert.exists(iModel.models);
-    assert.isTrue(iModel.models instanceof IModelConnection.Models);
-    assert.exists(iModel.elements);
-    assert.isTrue(iModel.elements instanceof IModelConnection.Elements);
-
-    const elementProps = await iModel.elements.getProps(iModel.elements.rootSubjectId);
-    assert.equal(elementProps.length, 1);
-    assert.equal(iModel.elements.rootSubjectId, Id64.fromJSON(elementProps[0].id));
-    assert.equal(iModel.models.repositoryModelId, RelatedElement.idFromJson(elementProps[0].model).toString());
-
-    const queryElementIds = await iModel.elements.queryIds({ from: "BisCore.Category", limit: 20, offset: 0 });
-    assert.isAtLeast(queryElementIds.size, 1);
-
-    const modelProps = await iModel.models.getProps(iModel.models.repositoryModelId);
-    assert.exists(modelProps);
-    assert.equal(modelProps.length, 1);
-    assert.equal(modelProps[0].id, iModel.models.repositoryModelId);
-    assert.equal(iModel.models.repositoryModelId, modelProps[0].id);
-
-    const rows: any[] = await executeQuery(iModel, "SELECT CodeValue AS code FROM BisCore.Category LIMIT 20");
-    assert.isAtLeast(rows.length, 1);
-    assert.exists(rows[0].code);
-    assert.equal(rows.length, queryElementIds.size);
-
-    const codeSpecByName: CodeSpec = await iModel.codeSpecs.getByName(BisCodeSpec.spatialCategory);
-    assert.exists(codeSpecByName);
-    const codeSpecById: CodeSpec = await iModel.codeSpecs.getById(codeSpecByName.id);
-    assert.exists(codeSpecById);
-    const codeSpecByNewId: CodeSpec = await iModel.codeSpecs.getById(Id64.fromJSON(codeSpecByName.id));
-    assert.exists(codeSpecByNewId);
-
-    let viewDefinitions = await iModel.views.getViewList({ from: "BisCore.OrthographicViewDefinition" });
-    assert.isAtLeast(viewDefinitions.length, 1);
-    let viewState: ViewState = await iModel.views.load(viewDefinitions[0].id);
-    assert.exists(viewState);
-    assert.equal(viewState.classFullName, OrthographicViewState.classFullName);
-    assert.equal(viewState.categorySelector.classFullName, CategorySelectorState.classFullName);
-    assert.equal(viewState.displayStyle.classFullName, DisplayStyle3dState.classFullName);
-    assert.instanceOf(viewState, OrthographicViewState);
-    assert.instanceOf(viewState.categorySelector, CategorySelectorState);
-    assert.instanceOf(viewState.displayStyle, DisplayStyle3dState);
-    assert.instanceOf((viewState as OrthographicViewState).modelSelector, ModelSelectorState);
-
-    viewDefinitions = await iModel.views.getViewList({ from: "BisCore.DrawingViewDefinition" });
-    assert.isAtLeast(viewDefinitions.length, 1);
-    viewState = await iModel.views.load(viewDefinitions[0].id);
-    assert.exists(viewState);
-    assert.equal(viewState.code.value, viewDefinitions[0].name);
-    assert.equal(viewState.classFullName, viewDefinitions[0].class);
-    assert.equal(viewState.categorySelector.classFullName, CategorySelectorState.classFullName);
-    assert.equal(viewState.displayStyle.classFullName, DisplayStyle2dState.classFullName);
-    assert.instanceOf(viewState, DrawingViewState);
-    assert.instanceOf(viewState.categorySelector, CategorySelectorState);
-    assert.instanceOf(viewState.displayStyle, DisplayStyle2dState);
-    assert.exists(iModel.projectExtents);
-
-  });
-
-  // TODO: This test currently causes other tests to fail due to how it restarts IModelHost
-  it.skip("should be able to re-establish IModelConnection if the backend is shut down", async () => {
-    let elementProps = await iModel.elements.getProps(iModel.elements.rootSubjectId);
-    assert.equal(elementProps.length, 1);
-    assert.equal(iModel.elements.rootSubjectId, Id64.fromJSON(elementProps[0].id));
-    assert.equal(iModel.models.repositoryModelId, RelatedElement.idFromJson(elementProps[0].model).toString());
-
-    let queryElementIds = await iModel.elements.queryIds({ from: "BisCore.Category", limit: 20, offset: 0 });
-    assert.isAtLeast(queryElementIds.size, 1);
-
-    // Restart Backend!!!
-    await TestRpcInterface.getClient().restartIModelHost();
-
-    elementProps = await iModel.elements.getProps(iModel.elements.rootSubjectId);
-    assert.equal(elementProps.length, 1);
-    assert.equal(iModel.elements.rootSubjectId, Id64.fromJSON(elementProps[0].id));
-    assert.equal(iModel.models.repositoryModelId, RelatedElement.idFromJson(elementProps[0].model).toString());
-
-    queryElementIds = await iModel.elements.queryIds({ from: "BisCore.Category", limit: 20, offset: 0 });
-    assert.isAtLeast(queryElementIds.size, 1);
-  });
-
-  it("should be able to open an IModel with no versions", async () => {
-    const iTwinId = await TestUtility.queryITwinIdByName(TestUtility.testITwinName);
-    const iModelId = await TestUtility.queryIModelIdByName(iTwinId, TestUtility.testIModelNames.noVersions);
-    const noVersionsIModel = await CheckpointConnection.openRemote(iTwinId, iModelId);
-    assert.isNotNull(noVersionsIModel);
-
-    const noVersionsIModel2 = await CheckpointConnection.openRemote(iTwinId, iModelId);
-    assert.isNotNull(noVersionsIModel2);
-
-    const noVersionsIModel3 = await CheckpointConnection.openRemote(iTwinId, iModelId, IModelVersion.asOfChangeSet(""));
-    assert.isNotNull(noVersionsIModel3);
-  });
-
-  it("should be able to open the same IModel many times", async () => {
-    const iTwinId = await TestUtility.queryITwinIdByName(TestUtility.testITwinName);
-    const iModelId = await TestUtility.queryIModelIdByName(iTwinId, "ReadOnlyTest");
-
-    const readOnlyTest = await CheckpointConnection.openRemote(iTwinId, iModelId, IModelVersion.latest());
-    assert.isNotNull(readOnlyTest);
-
-    const promises = new Array<Promise<void>>();
-    let n = 0;
-    while (++n < 25) {
-      const promise = CheckpointConnection.openRemote(iTwinId, iModelId)
-        .then((readOnlyTest2: IModelConnection) => {
-          assert.isNotNull(readOnlyTest2);
-          assert.isTrue(readOnlyTest.key === readOnlyTest2.key);
-        });
-      promises.push(promise);
-    }
-
-    await Promise.all(promises);
-  });
-
-  it("should be able to request tiles from an IModelConnection", async () => {
-    const testITwinId = await TestUtility.queryITwinIdByName(TestUtility.testITwinName);
-    const testIModelId = await TestUtility.queryIModelIdByName(testITwinId, "ConnectionReadTest");
-    iModel = await CheckpointConnection.openRemote(testITwinId, testIModelId);
-
-    const modelProps = await iModel.models.queryProps({ from: "BisCore.PhysicalModel" });
-    expect(modelProps.length).to.equal(1);
-
-    const treeId = modelProps[0].id!.toString();
-    const tree = await IModelApp.tileAdmin.requestTileTreeProps(iModel, treeId);
-
-    expect(tree.id).to.equal(modelProps[0].id);
-    expect(tree.maxTilesToSkip).to.equal(1);
-    expect(tree.rootTile).not.to.be.undefined;
-
-    const tf = Transform.fromJSON(tree.location);
-    expect(tf.matrix.isIdentity).to.be.true;
-    expect(tf.origin.isAlmostEqualXYZ(5.138785, 4.7847327, 10.15635152, 0.001)).to.be.true;
-
-    const rootTile = tree.rootTile;
-    expect(rootTile.contentId).to.equal("0/0/0/0/1");
-
-    const range = Range3d.fromJSON(rootTile.range);
-    const expectedRange = { x: 35.285026, y: 35.118263, z: 10.157 };
-    expect(range.low.isAlmostEqualXYZ(-expectedRange.x, -expectedRange.y, -expectedRange.z, 0.001)).to.be.true;
-    expect(range.high.isAlmostEqualXYZ(expectedRange.x, expectedRange.y, expectedRange.z, 0.001)).to.be.true;
-
-    // The following are not known until we load the tile content.
-    expect(rootTile.contentRange).to.be.undefined;
-    expect(rootTile.isLeaf).to.be.false;
-  });
-
-  it("ECSQL with BLOB", async () => {
-    assert.exists(iModel);
-    let rows = await executeQuery(iModel, "SELECT ECInstanceId,GeometryStream FROM bis.GeometricElement3d WHERE GeometryStream IS NOT NULL LIMIT 1");
-    assert.equal(rows.length, 1);
-    const row: any = rows[0];
-
-    assert.isTrue(Id64.isValidId64(row.id));
-
-    assert.isDefined(row.geometryStream);
-    const geomStream: Uint8Array = row.geometryStream;
-    assert.isAtLeast(geomStream.byteLength, 1);
-
-    rows = await executeQuery(iModel, "SELECT 1 FROM bis.GeometricElement3d WHERE GeometryStream=?", [geomStream]);
-    assert.equal(rows.length, 1);
-  });
-
-  // This require new build of Addon
-  it.skip("Parameterized ECSQL", async () => {
-    assert.exists(iModel);
-    let rows = await executeQuery(iModel, "SELECT ECInstanceId,Model,LastMod,CodeValue,FederationGuid,Origin FROM bis.GeometricElement3d LIMIT 1");
-    assert.equal(rows.length, 1);
-    let expectedRow = rows[0];
-    const expectedId = Id64.fromJSON(expectedRow.id);
-    assert.isTrue(Id64.isValid(expectedId));
-    const expectedModel: NavigationValue = expectedRow.model;
-    assert.isTrue(Id64.isValidId64(expectedModel.id));
-    const expectedLastMod: string = expectedRow.lastMod;
-    const expectedFedGuid: string | undefined = !!expectedRow.federationGuid ? expectedRow.federationGuid : undefined;
-    const expectedOrigin: XYAndZ = expectedRow.origin;
-
-    let actualRows = await executeQuery(iModel, "SELECT 1 FROM bis.GeometricElement3d WHERE ECInstanceId=? AND Model=? OR (LastMod=? AND CodeValue=? AND FederationGuid=? AND Origin=?)",
-      [expectedId, expectedModel, expectedLastMod, expectedRow.codeValue, expectedFedGuid, expectedOrigin]);
-    assert.equal(actualRows.length, 1);
-
-    actualRows = await executeQuery(iModel, "SELECT 1 FROM bis.GeometricElement3d WHERE ECInstanceId=:id AND Model=:model OR (LastMod=:lastmod AND CodeValue=:codevalue AND FederationGuid=:fedguid AND Origin=:origin)",
-      {
-        id: expectedId, model: expectedModel, lastmod: expectedLastMod,
-        codevalue: expectedRow.codeValue, fedguid: expectedFedGuid, origin: expectedOrigin,
-      });
-    assert.equal(actualRows.length, 1);
-
-    // single parameter query
-    actualRows = await executeQuery(iModel, "SELECT 1 FROM bis.Element WHERE LastMod=?", [expectedLastMod]);
-    assert.isTrue(actualRows.length >= 1);
-
-    actualRows = await executeQuery(iModel, "SELECT 1 FROM bis.Element WHERE LastMod=:lastmod", { lastmod: expectedLastMod });
-    assert.isTrue(actualRows.length >= 1);
-
-    // New query with point2d parameter
-    rows = await executeQuery(iModel, "SELECT ECInstanceId,Origin FROM bis.GeometricElement2d LIMIT 1");
-    assert.equal(rows.length, 1);
-
-    expectedRow = rows[0];
-    actualRows = await executeQuery(iModel, "SELECT 1 FROM bis.GeometricElement2d WHERE ECInstanceId=? AND Origin=?",
-      [Id64.fromJSON(expectedRow.id), expectedRow.origin]);
-    assert.equal(actualRows.length, 1);
-
-    actualRows = await executeQuery(iModel, "SELECT 1 FROM bis.GeometricElement2d WHERE ECInstanceId=:id AND Origin=:origin",
-      { id: expectedRow.id, origin: expectedRow.origin });
-    assert.equal(actualRows.length, 1);
-  }).timeout(99999);
-
-  it("should generate unique transient IDs", () => {
-    for (let i = 1; i < 40; i++) {
-      const id = iModel.transientIds.next;
-      expect(Id64.getLocalId(id)).to.equal(i); // auto-incrementing local ID beginning at 1
-      expect(Id64.getBriefcaseId(id)).to.equal(0xffffff); // illegal briefcase ID
-      expect(Id64.isTransient(id)).to.be.true;
-      expect(Id64.isTransient(id.toString())).to.be.true;
-    }
-
-    expect(Id64.isTransient(Id64.invalid)).to.be.false;
-    expect(Id64.isTransient("0xffffff6789abcdef")).to.be.true;
-  });
-});
+/*---------------------------------------------------------------------------------------------
+* Copyright (c) Bentley Systems, Incorporated. All rights reserved.
+* See LICENSE.md in the project root for license terms and full copyright notice.
+*--------------------------------------------------------------------------------------------*/
+import { assert, expect } from "chai";
+import { Id64, Logger, LogLevel } from "@itwin/core-bentley";
+import { BisCodeSpec, CodeSpec, IModelVersion, NavigationValue, QueryBinder, QueryRowFormat, RelatedElement } from "@itwin/core-common";
+import {
+  CategorySelectorState, CheckpointConnection, DisplayStyle2dState, DisplayStyle3dState, DrawingViewState, IModelApp, IModelConnection, MockRender,
+  ModelSelectorState, OrthographicViewState, ViewState,
+} from "@itwin/core-frontend";
+import { Range3d, Transform, XYAndZ } from "@itwin/core-geometry";
+import { TestUsers } from "@itwin/oidc-signin-tool/lib/cjs/frontend";
+import { TestRpcInterface } from "../../common/RpcInterfaces";
+import { TestUtility } from "./TestUtility";
+
+async function executeQuery(iModel: IModelConnection, ecsql: string, bindings?: any[] | object): Promise<any[]> {
+  const rows: any[] = [];
+  for await (const row of iModel.query(ecsql, QueryBinder.from(bindings), QueryRowFormat.UseJsPropertyNames)) {
+    rows.push(row);
+  }
+  return rows;
+}
+
+describe("IModelConnection (#integration)", () => {
+  let iModel: IModelConnection;
+
+  before(async () => {
+    await IModelApp.shutdown();
+    await MockRender.App.startup({
+      applicationVersion: "1.2.1.1",
+      hubAccess: TestUtility.iTwinPlatformEnv.hubAccess,
+    });
+
+    Logger.initializeToConsole();
+    Logger.setLevel("core-frontend.IModelConnection", LogLevel.Error); // Change to trace to debug
+
+    await TestUtility.initialize(TestUsers.regular);
+    IModelApp.authorizationClient = TestUtility.iTwinPlatformEnv.authClient;
+
+    // Setup a model with a large number of change sets
+    const testITwinId = await TestUtility.queryITwinIdByName(TestUtility.testITwinName);
+    const testIModelId = await TestUtility.queryIModelIdByName(testITwinId, TestUtility.testIModelNames.connectionRead);
+
+    iModel = await CheckpointConnection.openRemote(testITwinId, testIModelId);
+  });
+
+  after(async () => {
+    await TestUtility.purgeAcquiredBriefcases(iModel.iModelId!);
+    if (iModel)
+      await iModel.close();
+    await MockRender.App.shutdown();
+  });
+
+  it("should be able to get elements and models from an IModelConnection", async () => {
+    assert.exists(iModel);
+    assert.isTrue(iModel instanceof IModelConnection);
+    assert.exists(iModel.models);
+    assert.isTrue(iModel.models instanceof IModelConnection.Models);
+    assert.exists(iModel.elements);
+    assert.isTrue(iModel.elements instanceof IModelConnection.Elements);
+
+    const elementProps = await iModel.elements.getProps(iModel.elements.rootSubjectId);
+    assert.equal(elementProps.length, 1);
+    assert.equal(iModel.elements.rootSubjectId, Id64.fromJSON(elementProps[0].id));
+    assert.equal(iModel.models.repositoryModelId, RelatedElement.idFromJson(elementProps[0].model).toString());
+
+    const queryElementIds = await iModel.elements.queryIds({ from: "BisCore.Category", limit: 20, offset: 0 });
+    assert.isAtLeast(queryElementIds.size, 1);
+
+    const modelProps = await iModel.models.getProps(iModel.models.repositoryModelId);
+    assert.exists(modelProps);
+    assert.equal(modelProps.length, 1);
+    assert.equal(modelProps[0].id, iModel.models.repositoryModelId);
+    assert.equal(iModel.models.repositoryModelId, modelProps[0].id);
+
+    const rows: any[] = await executeQuery(iModel, "SELECT CodeValue AS code FROM BisCore.Category LIMIT 20");
+    assert.isAtLeast(rows.length, 1);
+    assert.exists(rows[0].code);
+    assert.equal(rows.length, queryElementIds.size);
+
+    const codeSpecByName: CodeSpec = await iModel.codeSpecs.getByName(BisCodeSpec.spatialCategory);
+    assert.exists(codeSpecByName);
+    const codeSpecById: CodeSpec = await iModel.codeSpecs.getById(codeSpecByName.id);
+    assert.exists(codeSpecById);
+    const codeSpecByNewId: CodeSpec = await iModel.codeSpecs.getById(Id64.fromJSON(codeSpecByName.id));
+    assert.exists(codeSpecByNewId);
+
+    let viewDefinitions = await iModel.views.getViewList({ from: "BisCore.OrthographicViewDefinition" });
+    assert.isAtLeast(viewDefinitions.length, 1);
+    let viewState: ViewState = await iModel.views.load(viewDefinitions[0].id);
+    assert.exists(viewState);
+    assert.equal(viewState.classFullName, OrthographicViewState.classFullName);
+    assert.equal(viewState.categorySelector.classFullName, CategorySelectorState.classFullName);
+    assert.equal(viewState.displayStyle.classFullName, DisplayStyle3dState.classFullName);
+    assert.instanceOf(viewState, OrthographicViewState);
+    assert.instanceOf(viewState.categorySelector, CategorySelectorState);
+    assert.instanceOf(viewState.displayStyle, DisplayStyle3dState);
+    assert.instanceOf((viewState as OrthographicViewState).modelSelector, ModelSelectorState);
+
+    viewDefinitions = await iModel.views.getViewList({ from: "BisCore.DrawingViewDefinition" });
+    assert.isAtLeast(viewDefinitions.length, 1);
+    viewState = await iModel.views.load(viewDefinitions[0].id);
+    assert.exists(viewState);
+    assert.equal(viewState.code.value, viewDefinitions[0].name);
+    assert.equal(viewState.classFullName, viewDefinitions[0].class);
+    assert.equal(viewState.categorySelector.classFullName, CategorySelectorState.classFullName);
+    assert.equal(viewState.displayStyle.classFullName, DisplayStyle2dState.classFullName);
+    assert.instanceOf(viewState, DrawingViewState);
+    assert.instanceOf(viewState.categorySelector, CategorySelectorState);
+    assert.instanceOf(viewState.displayStyle, DisplayStyle2dState);
+    assert.exists(iModel.projectExtents);
+
+  });
+
+  // TODO: This test currently causes other tests to fail due to how it restarts IModelHost
+  it.skip("should be able to re-establish IModelConnection if the backend is shut down", async () => {
+    let elementProps = await iModel.elements.getProps(iModel.elements.rootSubjectId);
+    assert.equal(elementProps.length, 1);
+    assert.equal(iModel.elements.rootSubjectId, Id64.fromJSON(elementProps[0].id));
+    assert.equal(iModel.models.repositoryModelId, RelatedElement.idFromJson(elementProps[0].model).toString());
+
+    let queryElementIds = await iModel.elements.queryIds({ from: "BisCore.Category", limit: 20, offset: 0 });
+    assert.isAtLeast(queryElementIds.size, 1);
+
+    // Restart Backend!!!
+    await TestRpcInterface.getClient().restartIModelHost();
+
+    elementProps = await iModel.elements.getProps(iModel.elements.rootSubjectId);
+    assert.equal(elementProps.length, 1);
+    assert.equal(iModel.elements.rootSubjectId, Id64.fromJSON(elementProps[0].id));
+    assert.equal(iModel.models.repositoryModelId, RelatedElement.idFromJson(elementProps[0].model).toString());
+
+    queryElementIds = await iModel.elements.queryIds({ from: "BisCore.Category", limit: 20, offset: 0 });
+    assert.isAtLeast(queryElementIds.size, 1);
+  });
+
+  it("should be able to open an IModel with no versions", async () => {
+    const iTwinId = await TestUtility.queryITwinIdByName(TestUtility.testITwinName);
+    const iModelId = await TestUtility.queryIModelIdByName(iTwinId, TestUtility.testIModelNames.noVersions);
+    const noVersionsIModel = await CheckpointConnection.openRemote(iTwinId, iModelId);
+    assert.isNotNull(noVersionsIModel);
+
+    const noVersionsIModel2 = await CheckpointConnection.openRemote(iTwinId, iModelId);
+    assert.isNotNull(noVersionsIModel2);
+
+    const noVersionsIModel3 = await CheckpointConnection.openRemote(iTwinId, iModelId, IModelVersion.asOfChangeSet(""));
+    assert.isNotNull(noVersionsIModel3);
+  });
+
+  it("should be able to open the same IModel many times", async () => {
+    const iTwinId = await TestUtility.queryITwinIdByName(TestUtility.testITwinName);
+    const iModelId = await TestUtility.queryIModelIdByName(iTwinId, "ReadOnlyTest");
+
+    const readOnlyTest = await CheckpointConnection.openRemote(iTwinId, iModelId, IModelVersion.latest());
+    assert.isNotNull(readOnlyTest);
+
+    const promises = new Array<Promise<void>>();
+    let n = 0;
+    while (++n < 25) {
+      const promise = CheckpointConnection.openRemote(iTwinId, iModelId)
+        .then((readOnlyTest2: IModelConnection) => {
+          assert.isNotNull(readOnlyTest2);
+          assert.isTrue(readOnlyTest.key === readOnlyTest2.key);
+        });
+      promises.push(promise);
+    }
+
+    await Promise.all(promises);
+  });
+
+  it("should be able to request tiles from an IModelConnection", async () => {
+    const testITwinId = await TestUtility.queryITwinIdByName(TestUtility.testITwinName);
+    const testIModelId = await TestUtility.queryIModelIdByName(testITwinId, "ConnectionReadTest");
+    iModel = await CheckpointConnection.openRemote(testITwinId, testIModelId);
+
+    const modelProps = await iModel.models.queryProps({ from: "BisCore.PhysicalModel" });
+    expect(modelProps.length).to.equal(1);
+
+    const treeId = modelProps[0].id!.toString();
+    const tree = await IModelApp.tileAdmin.requestTileTreeProps(iModel, treeId);
+
+    expect(tree.id).to.equal(modelProps[0].id);
+    expect(tree.maxTilesToSkip).to.equal(1);
+    expect(tree.rootTile).not.to.be.undefined;
+
+    const tf = Transform.fromJSON(tree.location);
+    expect(tf.matrix.isIdentity).to.be.true;
+    expect(tf.origin.isAlmostEqualXYZ(5.138785, 4.7847327, 10.15635152, 0.001)).to.be.true;
+
+    const rootTile = tree.rootTile;
+    expect(rootTile.contentId).to.equal("0/0/0/0/1");
+
+    const range = Range3d.fromJSON(rootTile.range);
+    const expectedRange = { x: 35.285026, y: 35.118263, z: 10.157 };
+    expect(range.low.isAlmostEqualXYZ(-expectedRange.x, -expectedRange.y, -expectedRange.z, 0.001)).to.be.true;
+    expect(range.high.isAlmostEqualXYZ(expectedRange.x, expectedRange.y, expectedRange.z, 0.001)).to.be.true;
+
+    // The following are not known until we load the tile content.
+    expect(rootTile.contentRange).to.be.undefined;
+    expect(rootTile.isLeaf).to.be.false;
+  });
+
+  it("ECSQL with BLOB", async () => {
+    assert.exists(iModel);
+    let rows = await executeQuery(iModel, "SELECT ECInstanceId,GeometryStream FROM bis.GeometricElement3d WHERE GeometryStream IS NOT NULL LIMIT 1");
+    assert.equal(rows.length, 1);
+    const row: any = rows[0];
+
+    assert.isTrue(Id64.isValidId64(row.id));
+
+    assert.isDefined(row.geometryStream);
+    const geomStream: Uint8Array = row.geometryStream;
+    assert.isAtLeast(geomStream.byteLength, 1);
+
+    rows = await executeQuery(iModel, "SELECT 1 FROM bis.GeometricElement3d WHERE GeometryStream=?", [geomStream]);
+    assert.equal(rows.length, 1);
+  });
+
+  // This require new build of Addon
+  it.skip("Parameterized ECSQL", async () => {
+    assert.exists(iModel);
+    let rows = await executeQuery(iModel, "SELECT ECInstanceId,Model,LastMod,CodeValue,FederationGuid,Origin FROM bis.GeometricElement3d LIMIT 1");
+    assert.equal(rows.length, 1);
+    let expectedRow = rows[0];
+    const expectedId = Id64.fromJSON(expectedRow.id);
+    assert.isTrue(Id64.isValid(expectedId));
+    const expectedModel: NavigationValue = expectedRow.model;
+    assert.isTrue(Id64.isValidId64(expectedModel.id));
+    const expectedLastMod: string = expectedRow.lastMod;
+    const expectedFedGuid: string | undefined = !!expectedRow.federationGuid ? expectedRow.federationGuid : undefined;
+    const expectedOrigin: XYAndZ = expectedRow.origin;
+
+    let actualRows = await executeQuery(iModel, "SELECT 1 FROM bis.GeometricElement3d WHERE ECInstanceId=? AND Model=? OR (LastMod=? AND CodeValue=? AND FederationGuid=? AND Origin=?)",
+      [expectedId, expectedModel, expectedLastMod, expectedRow.codeValue, expectedFedGuid, expectedOrigin]);
+    assert.equal(actualRows.length, 1);
+
+    actualRows = await executeQuery(iModel, "SELECT 1 FROM bis.GeometricElement3d WHERE ECInstanceId=:id AND Model=:model OR (LastMod=:lastmod AND CodeValue=:codevalue AND FederationGuid=:fedguid AND Origin=:origin)",
+      {
+        id: expectedId, model: expectedModel, lastmod: expectedLastMod,
+        codevalue: expectedRow.codeValue, fedguid: expectedFedGuid, origin: expectedOrigin,
+      });
+    assert.equal(actualRows.length, 1);
+
+    // single parameter query
+    actualRows = await executeQuery(iModel, "SELECT 1 FROM bis.Element WHERE LastMod=?", [expectedLastMod]);
+    assert.isTrue(actualRows.length >= 1);
+
+    actualRows = await executeQuery(iModel, "SELECT 1 FROM bis.Element WHERE LastMod=:lastmod", { lastmod: expectedLastMod });
+    assert.isTrue(actualRows.length >= 1);
+
+    // New query with point2d parameter
+    rows = await executeQuery(iModel, "SELECT ECInstanceId,Origin FROM bis.GeometricElement2d LIMIT 1");
+    assert.equal(rows.length, 1);
+
+    expectedRow = rows[0];
+    actualRows = await executeQuery(iModel, "SELECT 1 FROM bis.GeometricElement2d WHERE ECInstanceId=? AND Origin=?",
+      [Id64.fromJSON(expectedRow.id), expectedRow.origin]);
+    assert.equal(actualRows.length, 1);
+
+    actualRows = await executeQuery(iModel, "SELECT 1 FROM bis.GeometricElement2d WHERE ECInstanceId=:id AND Origin=:origin",
+      { id: expectedRow.id, origin: expectedRow.origin });
+    assert.equal(actualRows.length, 1);
+  }).timeout(99999);
+
+  it("should generate unique transient IDs", () => {
+    for (let i = 1; i < 40; i++) {
+      const id = iModel.transientIds.next;
+      expect(Id64.getLocalId(id)).to.equal(i); // auto-incrementing local ID beginning at 1
+      expect(Id64.getBriefcaseId(id)).to.equal(0xffffff); // illegal briefcase ID
+      expect(Id64.isTransient(id)).to.be.true;
+      expect(Id64.isTransient(id.toString())).to.be.true;
+    }
+
+    expect(Id64.isTransient(Id64.invalid)).to.be.false;
+    expect(Id64.isTransient("0xffffff6789abcdef")).to.be.true;
+  });
+});