--- conflicted
+++ resolved
@@ -533,13 +533,14 @@
       "shouldPublish": false
     },
     {
-<<<<<<< HEAD
       "packageName": "imodelconnection-without-certa",
       "projectFolder": "full-stack-tests/imodelconnection-without-certa",
-=======
+      "reviewCategory": "internal",
+      "shouldPublish": false
+    },
+    {
       "packageName": "presentation-full-stack-tests",
       "projectFolder": "full-stack-tests/presentation",
->>>>>>> 86dad171
       "reviewCategory": "internal",
       "shouldPublish": false
     },
