--- conflicted
+++ resolved
@@ -1,10 +1,6 @@
 {
   "name": "@bentley/certa",
-<<<<<<< HEAD
-  "version": "0.191.0-dev.8",
-=======
   "version": "0.191.0-dev.9",
->>>>>>> 16a7b892
   "description": "A mocha-based integration test runner",
   "license": "MIT",
   "main": "bin/certa.js",
@@ -48,11 +44,7 @@
     "yargs": "^12.0.0"
   },
   "devDependencies": {
-<<<<<<< HEAD
-    "@bentley/build-tools": "0.191.0-dev.8",
-=======
     "@bentley/build-tools": "0.191.0-dev.9",
->>>>>>> 16a7b892
     "@types/chai": "^4.1.4",
     "@types/detect-port": "~1.1.0",
     "@types/express": "^4.16.1",
