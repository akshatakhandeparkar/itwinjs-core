/*---------------------------------------------------------------------------------------------
* Copyright (c) Bentley Systems, Incorporated. All rights reserved.
* See LICENSE.md in the project root for license terms and full copyright notice.
*--------------------------------------------------------------------------------------------*/

// Writing all of these eslint rules in javascript so we can run them before the build step

"use strict";

const { getParserServices } = require("./utils/parser");
const ts = require("typescript");
const path = require("path");

const syntaxKindFriendlyNames = {
  [ts.SyntaxKind.ClassDeclaration]: "class",
  [ts.SyntaxKind.EnumDeclaration]: "enum",
  [ts.SyntaxKind.InterfaceDeclaration]: "interface",
  [ts.SyntaxKind.ModuleDeclaration]: "module",
  [ts.SyntaxKind.MethodDeclaration]: "method",
  [ts.SyntaxKind.MethodSignature]: "method",
  [ts.SyntaxKind.FunctionDeclaration]: "function",
  [ts.SyntaxKind.GetAccessor]: "getter",
  [ts.SyntaxKind.SetAccessor]: "setter",
  [ts.SyntaxKind.PropertyDeclaration]: "property",
  [ts.SyntaxKind.PropertySignature]: "property",
  [ts.SyntaxKind.Constructor]: "constructor",
  [ts.SyntaxKind.EnumMember]: "enum member",
}

/**
 * This rule prevents the use of APIs with specific release tags.
 */
module.exports = {
  meta: {
    type: "problem",
    docs: {
      description: "Prevent the use of APIs with specific release tags.",
      category: "TypeScript",
    },
    messages: {
      forbidden: `{{kind}} "{{name}}" is {{tag}}.`,
    },
    schema: [
      {
        type: "object",
        additionalProperties: false,
        properties: {
          tag: {
            type: "array",
            uniqueItems: true,
            items: {
              type: "string",
              enum: ["public", "beta", "alpha", "internal"]
            }
          },
<<<<<<< HEAD
          includeLocalFiles: {
=======
          dontAllowWorkspaceInternal: {
>>>>>>> aee3be7c
            type: "boolean"
          }
        }
      }
    ]
  },

  create(context) {
    const bannedTags = (context.options.length > 0 && context.options[0].tag) || ["alpha", "internal"];
    const allowWorkspaceInternal = !(context.options.length > 0 && context.options[0].dontAllowWorkspaceInternal) || false;
    const parserServices = getParserServices(context);
    const typeChecker = parserServices.program.getTypeChecker();
    const includeLocalFiles = context.options[0].includeLocalFiles || false;

    function getFileName(parent) {
      let currentParent = parent;
      while (currentParent) {
        if (currentParent.fileName !== undefined)
          return currentParent.fileName;
        currentParent = currentParent.parent;
      }
      return undefined;
    }

    function dirContainsPath(dir, targetPath) {
      const relative = path.relative(dir, targetPath);
      return (
        !!relative && !relative.startsWith("..") && !path.isAbsolute(relative)
      );
    }

    function isLocalFile(declaration) {
      if (declaration) {
        const fileName = getFileName(declaration.parent);
        if (
          fileName &&
          typeof fileName === "string" &&
          !fileName.includes('node_modules') &&
          (allowWorkspaceInternal ||
            dirContainsPath(parserServices.program.getCommonSourceDirectory(), fileName))
        )
          return true;
      }
      return false;
    }

    function isPackageFile(declaration) {
      if (declaration) {
        const fileName = getFileName(declaration.parent);
        // TODO this should not just be maplayers
        if (fileName && typeof fileName === "string" && fileName.includes("map-layers/")) {
          return true;
        }
      }
      return false;
    }

    function getParentSymbolName(declaration) {
      if (declaration.parent && declaration.parent.symbol && !declaration.parent.symbol.escapedName.startsWith('"'))
        return declaration.parent.symbol.escapedName;
      return undefined;
    }

    function checkJsDoc(declaration, node) {
      if (!declaration || !declaration.jsDoc)
        return undefined;

      for (const jsDoc of declaration.jsDoc)
        if (jsDoc.tags)
          for (const tag of jsDoc.tags) {
            if (bannedTags.includes(tag.tagName.escapedText) && (!isLocalFile(declaration) || includeLocalFiles) && !isPackageFile(declaration)) {
              let name;
              if (declaration.kind === ts.SyntaxKind.Constructor)
                name = declaration.parent.symbol.escapedName;
              else {
                name = declaration.symbol.escapedName;
                const parentSymbol = getParentSymbolName(declaration);
                if (parentSymbol)
                  name = `${parentSymbol}.${name}`;
              }

              context.report({
                node,
                messageId: "forbidden",
                data: {
                  kind: syntaxKindFriendlyNames.hasOwnProperty(declaration.kind) ? syntaxKindFriendlyNames[declaration.kind] : "unknown object type " + declaration.kind,
                  name,
                  tag: tag.tagName.escapedText,
                }
              });
            }
          }
    }

    function checkWithParent(declaration, node) {
      if (!declaration)
        return;
      checkJsDoc(declaration, node);
      if (declaration.parent && [
        ts.SyntaxKind.ClassDeclaration,
        ts.SyntaxKind.EnumDeclaration,
        ts.SyntaxKind.InterfaceDeclaration,
        ts.SyntaxKind.ModuleDeclaration,
      ].includes(declaration.parent.kind))
        checkJsDoc(declaration.parent, node);
    }

    return {
      CallExpression(node) {
        const tsCall = parserServices.esTreeNodeToTSNodeMap.get(node);
        if (!tsCall)
          return;

        const resolved = typeChecker.getResolvedSignature(tsCall);
        if (!resolved || !resolved.declaration)
          return;
        checkWithParent(resolved.declaration, node);

        const resolvedSymbol = typeChecker.getSymbolAtLocation(tsCall.expression);
        if (resolvedSymbol)
          checkWithParent(resolvedSymbol.valueDeclaration, node);
      },

      NewExpression(node) {
        const tsCall = parserServices.esTreeNodeToTSNodeMap.get(node);
        if (!tsCall)
          return;

        const resolvedClass = typeChecker.getTypeAtLocation(tsCall);
        if (resolvedClass && resolvedClass.symbol)
          checkJsDoc(resolvedClass.symbol.valueDeclaration, node);

        const resolvedConstructor = typeChecker.getResolvedSignature(tsCall);
        if (resolvedConstructor)
          checkJsDoc(resolvedConstructor.declaration, node);
      },

      MemberExpression(node) {
        const tsCall = parserServices.esTreeNodeToTSNodeMap.get(node);
        if (!tsCall)
          return;

        const resolved = typeChecker.getSymbolAtLocation(tsCall);
        if (!resolved || !resolved.valueDeclaration)
          return;
        checkWithParent(resolved.valueDeclaration, node);
      },

      Decorator(node) {
        const tsCall = parserServices.esTreeNodeToTSNodeMap.get(node);
        if (!tsCall)
          return;

        const resolved = typeChecker.getResolvedSignature(tsCall);
        if (!resolved || !resolved.declaration)
          return;
        checkJsDoc(resolved.declaration, node);
      },

      JSXOpeningElement(node) {
        const tsCall = parserServices.esTreeNodeToTSNodeMap.get(node);
        if (!tsCall)
          return;

        const resolved = typeChecker.getResolvedSignature(tsCall);
        if (!resolved)
          return;
        if (resolved.resolvedReturnType && resolved.resolvedReturnType.symbol)
          checkJsDoc(resolved.resolvedReturnType.symbol.valueDeclaration, node); // class
        if (resolved.declaration)
          checkJsDoc(resolved.declaration, node); // constructor
      },

      TaggedTemplateExpression(node) {
        const tsCall = parserServices.esTreeNodeToTSNodeMap.get(node);
        if (!tsCall)
          return;

        const resolved = typeChecker.getResolvedSignature(tsCall);
        if (resolved)
          checkJsDoc(resolved.declaration, node);
      },

      TSTypeReference(node) {
        const tsCall = parserServices.esTreeNodeToTSNodeMap.get(node);
        if (!tsCall)
          return;

        const resolved = typeChecker.getTypeAtLocation(tsCall);
        if (resolved)
          checkJsDoc(resolved.declaration, node);
      },
    };
  }
}<|MERGE_RESOLUTION|>--- conflicted
+++ resolved
@@ -53,11 +53,7 @@
               enum: ["public", "beta", "alpha", "internal"]
             }
           },
-<<<<<<< HEAD
-          includeLocalFiles: {
-=======
           dontAllowWorkspaceInternal: {
->>>>>>> aee3be7c
             type: "boolean"
           }
         }
