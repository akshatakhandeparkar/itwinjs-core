--- conflicted
+++ resolved
@@ -3,11 +3,7 @@
 * See LICENSE.md in the project root for license terms and full copyright notice.
 *--------------------------------------------------------------------------------------------*/
 
-<<<<<<< HEAD
-import { BriefcaseDb, Element, IModelDb, IModelHost, IModelJsNative, Relationship, SnapshotDb, SQLiteDb } from "@itwin/core-backend";
-=======
 import { BriefcaseDb, Element, HubMock, IModelDb, IModelHost, IModelJsNative, Relationship, SnapshotDb, SQLiteDb } from "@itwin/core-backend";
->>>>>>> f8851f5b
 import * as BackendTestUtils from "@itwin/core-backend/lib/cjs/test";
 import { AccessToken, DbResult, GuidString, Id64, Id64String, StopWatch } from "@itwin/core-bentley";
 import { ChangesetId, ElementProps } from "@itwin/core-common";
@@ -17,11 +13,7 @@
 import { IModelExporter } from "../../IModelExporter";
 import { IModelTransformer, IModelTransformOptions } from "../../IModelTransformer";
 import { assertIdentityTransformation, HubWrappers, IModelTransformerTestUtils } from "../IModelTransformerUtils";
-<<<<<<< HEAD
-import { HubMock } from "../HubMock";
-=======
 import { KnownTestLocations } from "../KnownTestLocations";
->>>>>>> f8851f5b
 
 const formatter = new Intl.NumberFormat("en-US", {
   maximumFractionDigits: 2,
@@ -234,19 +226,11 @@
   let seedDb: BriefcaseDb;
 
   before(async () => {
-<<<<<<< HEAD
-    HubMock.startup("IModelTransformerResumption");
-    iTwinId = HubMock.iTwinId;
-    accessToken = await HubWrappers.getAccessToken(BackendTestUtils.TestUserType.Regular);
-    const seedPath = IModelTransformerTestUtils.prepareOutputFile("IModelTransformerResumption", "seed.bim");
-    SnapshotDb.createEmpty(seedPath, { rootSubject: { name: "resumption-tests-seed" }});
-=======
     HubMock.startup("IModelTransformerResumption", KnownTestLocations.outputDir);
     iTwinId = HubMock.iTwinId;
     accessToken = await HubWrappers.getAccessToken(BackendTestUtils.TestUserType.Regular);
     const seedPath = IModelTransformerTestUtils.prepareOutputFile("IModelTransformerResumption", "seed.bim");
     SnapshotDb.createEmpty(seedPath, { rootSubject: { name: "resumption-tests-seed" } });
->>>>>>> f8851f5b
     seedDbId = await IModelHost.hubAccess.createNewIModel({ iTwinId, iModelName: "ResumeTestsSeed", description: "seed for resumption tests", version0: seedPath, noLocks: true });
     seedDb = await HubWrappers.downloadAndOpenBriefcase({ accessToken, iTwinId, iModelId: seedDbId });
     await BackendTestUtils.ExtensiveTestScenario.prepareDb(seedDb);
