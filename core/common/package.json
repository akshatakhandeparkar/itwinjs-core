--- conflicted
+++ resolved
@@ -36,12 +36,8 @@
   "dependencies": {
     "buffer": "^6.0.3",
     "flatbuffers": "~1.12.0",
-<<<<<<< HEAD
     "semver": "^7.3.5",
-=======
-    "semver": "^5.5.0",
     "string_decoder": "^1.3.0",
->>>>>>> f212a32d
     "js-base64": "^3.6.1"
   },
   "peerDependencies": {
