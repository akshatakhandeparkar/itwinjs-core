{
  "name": "@bentley/ecschema-metadata",
  "version": "2.16.0-dev.5",
  "description": "ECObjects core concepts in typescript",
  "license": "MIT",
  "main": "lib/ecschema-metadata.js",
  "typings": "lib/ecschema-metadata",
  "imodeljsSharedLibrary": true,
  "repository": {
    "type": "git",
    "url": "https://github.com/imodeljs/imodeljs/tree/master/core/ecschema-metadata"
  },
  "scripts": {
    "compile": "npm run build",
    "build": "tsc 1>&2 && npm run createLocalization && npm run copy:test-assets",
    "clean": "rimraf lib .rush/temp/package-deps*.json",
    "copy:test-assets": "cpx \"./src/test/assets/**/*\" ./lib/test/assets",
    "extract-api": "betools extract-api --entry=ecschema-metadata",
    "lint": "eslint -f visualstudio \"./src/**/*.ts\" 1>&2",
    "test": "betools test",
    "docs": "betools docs --includes=../../generated-docs/extract --json=../../generated-docs/core/ecschema-metadata/file.json --tsIndexFile=./ecschema-metadata.ts --onlyJson",
    "cover": "nyc npm test",
    "start": "npm run lint && npm run clean && npm run build && npm run test & npm run cover & npm run docs",
    "createLocalization": "node ./build/createLocalization.js"
  },
  "keywords": [
    "Bentley",
    "iModel",
    "iModel.js",
    "EC"
  ],
  "author": {
    "name": "Bentley Systems, Inc.",
    "url": "http://www.bentley.com"
  },
  "devDependencies": {
<<<<<<< HEAD
    "@bentley/bentleyjs-core": "2.16.0-dev.5",
    "@bentley/build-tools": "2.16.0-dev.5",
    "@bentley/eslint-plugin": "2.16.0-dev.5",
    "@bentley/imodeljs-i18n": "2.16.0-dev.5",
=======
    "@bentley/bentleyjs-core": "2.16.0-dev.1",
    "@bentley/build-tools": "2.16.0-dev.1",
    "@bentley/eslint-plugin": "2.16.0-dev.1",
    "@bentley/imodeljs-i18n": "2.16.0-dev.1",
    "@bentley/imodeljs-quantity": "2.16.0-dev.1",
>>>>>>> a652526a
    "@bentley/units-schema": "^1.0.5",
    "@types/almost-equal": "1.1.0",
    "@types/benchmark": "^2.1.0",
    "@types/chai": "^4.1.4",
    "@types/chai-as-promised": "^7",
    "@types/i18next-node-fs-backend": "^2.1.0",
    "@types/mocha": "^5.2.5",
    "@types/node": "10.14.1",
    "@types/sinon": "^9.0.0",
    "@types/xmldom": "^0.1.30",
    "benchmark": "^2.1.4",
    "chai": "^4.1.2",
    "chai-as-promised": "^7",
    "cpx": "^1.5.0",
    "eslint": "^6.8.0",
    "i18next-node-fs-backend": "^2.1.3",
    "mocha": "^5.2.0",
    "nyc": "^14.0.0",
    "rimraf": "^3.0.2",
    "sinon": "^9.0.2",
    "typescript": "~4.1.0",
    "xmldom": "^0.5.0",
    "xmlhttprequest": "^1.8.0"
  },
  "peerDependencies": {
<<<<<<< HEAD
    "@bentley/bentleyjs-core": "^2.16.0-dev.5",
    "@bentley/imodeljs-i18n": "^2.16.0-dev.5"
=======
    "@bentley/bentleyjs-core": "^2.16.0-dev.1",
    "@bentley/imodeljs-i18n": "^2.16.0-dev.1",
    "@bentley/imodeljs-quantity": "^2.16.0-dev.1"
>>>>>>> a652526a
  },
  "dependencies": {
    "almost-equal": "^1.1.0"
  },
  "nyc": {
    "nycrc-path": "./node_modules/@bentley/build-tools/.nycrc"
  },
  "eslintConfig": {
    "plugins": [
      "@bentley"
    ],
    "extends": "plugin:@bentley/imodeljs-recommended",
    "rules": {
      "radix": "warn",
      "@typescript-eslint/explicit-member-accessibility": "warn"
    }
  }
}<|MERGE_RESOLUTION|>--- conflicted
+++ resolved
@@ -34,18 +34,11 @@
     "url": "http://www.bentley.com"
   },
   "devDependencies": {
-<<<<<<< HEAD
-    "@bentley/bentleyjs-core": "2.16.0-dev.5",
-    "@bentley/build-tools": "2.16.0-dev.5",
-    "@bentley/eslint-plugin": "2.16.0-dev.5",
-    "@bentley/imodeljs-i18n": "2.16.0-dev.5",
-=======
     "@bentley/bentleyjs-core": "2.16.0-dev.1",
     "@bentley/build-tools": "2.16.0-dev.1",
     "@bentley/eslint-plugin": "2.16.0-dev.1",
     "@bentley/imodeljs-i18n": "2.16.0-dev.1",
     "@bentley/imodeljs-quantity": "2.16.0-dev.1",
->>>>>>> a652526a
     "@bentley/units-schema": "^1.0.5",
     "@types/almost-equal": "1.1.0",
     "@types/benchmark": "^2.1.0",
@@ -71,14 +64,9 @@
     "xmlhttprequest": "^1.8.0"
   },
   "peerDependencies": {
-<<<<<<< HEAD
-    "@bentley/bentleyjs-core": "^2.16.0-dev.5",
-    "@bentley/imodeljs-i18n": "^2.16.0-dev.5"
-=======
     "@bentley/bentleyjs-core": "^2.16.0-dev.1",
     "@bentley/imodeljs-i18n": "^2.16.0-dev.1",
     "@bentley/imodeljs-quantity": "^2.16.0-dev.1"
->>>>>>> a652526a
   },
   "dependencies": {
     "almost-equal": "^1.1.0"
