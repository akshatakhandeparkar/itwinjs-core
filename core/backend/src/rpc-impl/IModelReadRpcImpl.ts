/*---------------------------------------------------------------------------------------------
* Copyright (c) Bentley Systems, Incorporated. All rights reserved.
* See LICENSE.md in the project root for license terms and full copyright notice.
*--------------------------------------------------------------------------------------------*/
/** @packageDocumentation
 * @module RpcInterface
 */

import { GuidString, Id64, Id64String, IModelStatus } from "@itwin/core-bentley";
import {
  Code, CodeProps, DbBlobRequest, DbBlobResponse, DbQueryRequest, DbQueryResponse, ElementLoadOptions, ElementLoadProps, ElementProps, EntityMetaData,
  EntityQueryParams, FontMapProps, GeoCoordinatesRequestProps, GeoCoordinatesResponseProps, GeometryContainmentRequestProps,
  GeometryContainmentResponseProps, GeometrySummaryRequestProps, ImageSourceFormat, IModel, IModelConnectionProps, IModelCoordinatesRequestProps,
  IModelCoordinatesResponseProps, IModelError, IModelReadRpcInterface, IModelRpcOpenProps, IModelRpcProps, MassPropertiesRequestProps,
  MassPropertiesResponseProps, ModelProps, NoContentError, RpcInterface, RpcManager, SnapRequestProps, SnapResponseProps, SyncMode,
  TextureData, TextureLoadProps, ViewStateLoadProps, ViewStateProps,
} from "@itwin/core-common";
import { Range3d, Range3dProps } from "@itwin/core-geometry";
import { SpatialCategory } from "../Category";
import { ConcurrentQuery } from "../ConcurrentQuery";
import { generateGeometrySummaries } from "../GeometrySummary";
import { DictionaryModel } from "../Model";
import { RpcBriefcaseUtility } from "./RpcBriefcaseUtility";
import { RpcTrace } from "../RpcBackend";

/** The backend implementation of IModelReadRpcInterface.
 * @internal
 */
export class IModelReadRpcImpl extends RpcInterface implements IModelReadRpcInterface {

  public static register() { RpcManager.registerImpl(IModelReadRpcInterface, IModelReadRpcImpl); }

  public async getConnectionProps(tokenProps: IModelRpcOpenProps): Promise<IModelConnectionProps> {
    return RpcBriefcaseUtility.openWithTimeout(RpcTrace.currentActivity!, tokenProps, SyncMode.FixedVersion);
  }
<<<<<<< HEAD

  public async queryRows(tokenProps: IModelRpcProps, request: DbQueryRequest): Promise<DbQueryResponse> {
    const user = RpcTrace.currentActivity!;
    const iModelDb = await RpcBriefcaseUtility.findOpenIModel(user.accessToken, tokenProps);
    return ConcurrentQuery.executeQueryRequest(iModelDb.nativeDb, request);
  }
  public async queryBlob(tokenProps: IModelRpcProps, request: DbBlobRequest): Promise<DbBlobResponse> {
    const user = RpcTrace.currentActivity!;
    const iModelDb = await RpcBriefcaseUtility.findOpenIModel(user.accessToken, tokenProps);
=======
  public async queryRows(tokenProps: IModelRpcProps, request: DbQueryRequest): Promise<DbQueryResponse> {
    const iModelDb = await RpcBriefcaseUtility.findOpenIModel(RpcTrace.currentActivity!.accessToken, tokenProps);
    return ConcurrentQuery.executeQueryRequest(iModelDb.nativeDb, request);
  }
  public async queryBlob(tokenProps: IModelRpcProps, request: DbBlobRequest): Promise<DbBlobResponse> {
    const iModelDb = await RpcBriefcaseUtility.findOpenIModel(RpcTrace.currentActivity!.accessToken, tokenProps);
>>>>>>> 16c92689
    return ConcurrentQuery.executeBlobRequest(iModelDb.nativeDb, request);
  }
  public async queryModelRanges(tokenProps: IModelRpcProps, modelIdsList: Id64String[]): Promise<Range3dProps[]> {
    const modelIds = new Set(modelIdsList);
    const iModelDb = await RpcBriefcaseUtility.findOpenIModel(RpcTrace.currentActivity!.accessToken, tokenProps);
    const ranges: Range3dProps[] = [];
    for (const id of modelIds) {
      try {
        ranges.push(iModelDb.nativeDb.queryModelExtents({ id }).modelExtents);
      } catch (err: any) {
        if ((err as IModelError).errorNumber === IModelStatus.NoGeometry) { // if there was no geometry, just return null range
          ranges.push(new Range3d());
          continue;
        }

        if (modelIds.size === 1)
          throw err; // if they're asking for more than one model, don't throw on error.
        continue;
      }
    }
    return ranges;
  }

  public async getModelProps(tokenProps: IModelRpcProps, modelIdsList: Id64String[]): Promise<ModelProps[]> {
    const modelIds = new Set(modelIdsList);
    const iModelDb = await RpcBriefcaseUtility.findOpenIModel(RpcTrace.currentActivity!.accessToken, tokenProps);
    const modelJsonArray: ModelProps[] = [];
    for (const id of modelIds) {
      try {
        const modelProps = iModelDb.models.getModelJson({ id });
        modelJsonArray.push(modelProps);
      } catch (error) {
        if (modelIds.size === 1)
          throw error; // if they're asking for more than one model, don't throw on error.
      }
    }
    return modelJsonArray;
  }

  public async queryModelProps(tokenProps: IModelRpcProps, params: EntityQueryParams): Promise<ModelProps[]> {
    const ids = await this.queryEntityIds(tokenProps, params);
    return this.getModelProps(tokenProps, [...ids]);
  }

  public async getElementProps(tokenProps: IModelRpcProps, elementIdsList: Id64String[]): Promise<ElementProps[]> {
    const elementIds = new Set(elementIdsList);
    const iModelDb = await RpcBriefcaseUtility.findOpenIModel(RpcTrace.currentActivity!.accessToken, tokenProps);
    const elementProps: ElementProps[] = [];
    for (const id of elementIds) {
      try {
        elementProps.push(iModelDb.elements.getElementJson({ id }));
      } catch (error) {
        if (elementIds.size === 1)
          throw error; // if they're asking for more than one element, don't throw on error.
      }
    }
    return elementProps;
  }

  public async loadElementProps(tokenProps: IModelRpcProps, identifier: Id64String | GuidString | CodeProps, options?: ElementLoadOptions): Promise<ElementProps | undefined> {
    const props: ElementLoadProps = options ? { ...options } : {};
    if (typeof identifier === "string") {
      if (Id64.isId64(identifier))
        props.id = identifier;
      else
        props.federationGuid = identifier;
    } else {
      props.code = Code.fromJSON(identifier);
    }

    const iModelDb = await RpcBriefcaseUtility.findOpenIModel(RpcTrace.currentActivity!.accessToken, tokenProps);
    return iModelDb.elements.tryGetElementProps(props);
  }

  public async getGeometrySummary(tokenProps: IModelRpcProps, request: GeometrySummaryRequestProps): Promise<string> {
    const iModel = await RpcBriefcaseUtility.findOpenIModel(RpcTrace.currentActivity!.accessToken, tokenProps);
    return generateGeometrySummaries(request, iModel);
  }

  public async queryElementProps(tokenProps: IModelRpcProps, params: EntityQueryParams): Promise<ElementProps[]> {
    const ids = await this.queryEntityIds(tokenProps, params);
    const res = this.getElementProps(tokenProps, [...ids]);
    return res;
  }

  public async queryEntityIds(tokenProps: IModelRpcProps, params: EntityQueryParams): Promise<Id64String[]> {
    const iModelDb = await RpcBriefcaseUtility.findOpenIModel(RpcTrace.currentActivity!.accessToken, tokenProps);
    const res = iModelDb.queryEntityIds(params);
    return [...res];
  }

  public async getClassHierarchy(tokenProps: IModelRpcProps, classFullName: string): Promise<string[]> {
    const iModelDb = await RpcBriefcaseUtility.findOpenIModel(RpcTrace.currentActivity!.accessToken, tokenProps);
    const classArray: string[] = [];
    while (true) {
      const classMetaData: EntityMetaData = iModelDb.getMetaData(classFullName);
      classArray.push(classFullName);
      if (!classMetaData.baseClasses || classMetaData.baseClasses.length === 0)
        break;

      classFullName = classMetaData.baseClasses[0];
    }
    return classArray;
  }

  public async getAllCodeSpecs(tokenProps: IModelRpcProps): Promise<any[]> {
    const codeSpecs: any[] = [];
    const iModelDb = await RpcBriefcaseUtility.findOpenIModel(RpcTrace.currentActivity!.accessToken, tokenProps);
    iModelDb.withPreparedStatement("SELECT ECInstanceId AS id, name, jsonProperties FROM BisCore.CodeSpec", (statement) => {
      for (const row of statement)
        codeSpecs.push({ id: row.id, name: row.name, jsonProperties: JSON.parse(row.jsonProperties) });
    });
    return codeSpecs;
  }

  public async getViewStateData(tokenProps: IModelRpcProps, viewDefinitionId: string, options?: ViewStateLoadProps): Promise<ViewStateProps> {
    const iModelDb = await RpcBriefcaseUtility.findOpenIModel(RpcTrace.currentActivity!.accessToken, tokenProps);
    return iModelDb.views.getViewStateData(viewDefinitionId, options);
  }

  public async readFontJson(tokenProps: IModelRpcProps): Promise<FontMapProps> {
    const iModelDb = await RpcBriefcaseUtility.findOpenIModel(RpcTrace.currentActivity!.accessToken, tokenProps);
    return iModelDb.nativeDb.readFontMap();
  }

  public async requestSnap(tokenProps: IModelRpcProps, sessionId: string, props: SnapRequestProps): Promise<SnapResponseProps> {
    const iModelDb = await RpcBriefcaseUtility.findOpenIModel(RpcTrace.currentActivity!.accessToken, tokenProps);
    return iModelDb.requestSnap(sessionId, props);
  }

  public async cancelSnap(tokenProps: IModelRpcProps, sessionId: string): Promise<void> {
    const iModelDb = await RpcBriefcaseUtility.findOpenIModel(RpcTrace.currentActivity!.accessToken, tokenProps);
    return iModelDb.cancelSnap(sessionId);
  }

  public async getGeometryContainment(tokenProps: IModelRpcProps, props: GeometryContainmentRequestProps): Promise<GeometryContainmentResponseProps> {
    const iModelDb = await RpcBriefcaseUtility.findOpenIModel(RpcTrace.currentActivity!.accessToken, tokenProps);
    return iModelDb.getGeometryContainment(props);
  }

  public async getMassProperties(tokenProps: IModelRpcProps, props: MassPropertiesRequestProps): Promise<MassPropertiesResponseProps> {
    const iModelDb = await RpcBriefcaseUtility.findOpenIModel(RpcTrace.currentActivity!.accessToken, tokenProps);
    return iModelDb.getMassProperties(props);
  }

  public async getToolTipMessage(tokenProps: IModelRpcProps, id: string): Promise<string[]> {
    const iModelDb = await RpcBriefcaseUtility.findOpenIModel(RpcTrace.currentActivity!.accessToken, tokenProps);
    const el = iModelDb.elements.getElement(id);
    return (el === undefined) ? [] : el.getToolTipMessage();
  }

  /** Send a view thumbnail to the frontend. This is a binary transfer with the metadata in a 16-byte prefix header. */
  public async getViewThumbnail(tokenProps: IModelRpcProps, viewId: string): Promise<Uint8Array> {
    const iModelDb = await RpcBriefcaseUtility.findOpenIModel(RpcTrace.currentActivity!.accessToken, tokenProps);
    const thumbnail = iModelDb.views.getThumbnail(viewId);
    if (undefined === thumbnail || 0 === thumbnail.image.length)
      throw new NoContentError();

    const val = new Uint8Array(thumbnail.image.length + 16); // allocate a new buffer 16 bytes larger than the image size
    new Uint32Array(val.buffer, 0, 4).set([thumbnail.image.length, thumbnail.format === "jpeg" ? ImageSourceFormat.Jpeg : ImageSourceFormat.Png, thumbnail.width, thumbnail.height]);    // Put the metadata in the first 16 bytes.
    val.set(thumbnail.image, 16); // put the image data at offset 16 after metadata
    return val;
  }

  public async getDefaultViewId(tokenProps: IModelRpcProps): Promise<Id64String> {
    const iModelDb = await RpcBriefcaseUtility.findOpenIModel(RpcTrace.currentActivity!.accessToken, tokenProps);
    const spec = { namespace: "dgn_View", name: "DefaultView" };
    const blob = iModelDb.queryFilePropertyBlob(spec);
    if (undefined === blob || 8 !== blob.length)
      return Id64.invalid;

    const view = new Uint32Array(blob.buffer);
    return Id64.fromUint32Pair(view[0], view[1]);
  }
  public async getSpatialCategoryId(tokenProps: IModelRpcProps, categoryName: string): Promise<Id64String | undefined> {
    const iModelDb = await RpcBriefcaseUtility.findOpenIModel(RpcTrace.currentActivity!.accessToken, tokenProps);
    const dictionary: DictionaryModel = iModelDb.models.getModel<DictionaryModel>(IModel.dictionaryId);
    return SpatialCategory.queryCategoryIdByName(iModelDb, dictionary.id, categoryName);
  }

  public async getIModelCoordinatesFromGeoCoordinates(tokenProps: IModelRpcProps, props: IModelCoordinatesRequestProps): Promise<IModelCoordinatesResponseProps> {
    const iModelDb = await RpcBriefcaseUtility.findOpenIModel(RpcTrace.currentActivity!.accessToken, tokenProps);
    return iModelDb.getIModelCoordinatesFromGeoCoordinates(props);
  }

  public async getGeoCoordinatesFromIModelCoordinates(tokenProps: IModelRpcProps, props: GeoCoordinatesRequestProps): Promise<GeoCoordinatesResponseProps> {
    const iModelDb = await RpcBriefcaseUtility.findOpenIModel(RpcTrace.currentActivity!.accessToken, tokenProps);
    return iModelDb.getGeoCoordinatesFromIModelCoordinates(props);
  }

  public async queryTextureData(tokenProps: IModelRpcProps, textureLoadProps: TextureLoadProps): Promise<TextureData | undefined> {
    const db = await RpcBriefcaseUtility.findOpenIModel(RpcTrace.currentActivity!.accessToken, tokenProps);
    return db.queryTextureData(textureLoadProps);
  }
}<|MERGE_RESOLUTION|>--- conflicted
+++ resolved
@@ -33,24 +33,13 @@
   public async getConnectionProps(tokenProps: IModelRpcOpenProps): Promise<IModelConnectionProps> {
     return RpcBriefcaseUtility.openWithTimeout(RpcTrace.currentActivity!, tokenProps, SyncMode.FixedVersion);
   }
-<<<<<<< HEAD
 
   public async queryRows(tokenProps: IModelRpcProps, request: DbQueryRequest): Promise<DbQueryResponse> {
-    const user = RpcTrace.currentActivity!;
-    const iModelDb = await RpcBriefcaseUtility.findOpenIModel(user.accessToken, tokenProps);
+    const iModelDb = await RpcBriefcaseUtility.findOpenIModel(RpcTrace.currentActivity!.accessToken, tokenProps);
     return ConcurrentQuery.executeQueryRequest(iModelDb.nativeDb, request);
   }
   public async queryBlob(tokenProps: IModelRpcProps, request: DbBlobRequest): Promise<DbBlobResponse> {
-    const user = RpcTrace.currentActivity!;
-    const iModelDb = await RpcBriefcaseUtility.findOpenIModel(user.accessToken, tokenProps);
-=======
-  public async queryRows(tokenProps: IModelRpcProps, request: DbQueryRequest): Promise<DbQueryResponse> {
-    const iModelDb = await RpcBriefcaseUtility.findOpenIModel(RpcTrace.currentActivity!.accessToken, tokenProps);
-    return ConcurrentQuery.executeQueryRequest(iModelDb.nativeDb, request);
-  }
-  public async queryBlob(tokenProps: IModelRpcProps, request: DbBlobRequest): Promise<DbBlobResponse> {
-    const iModelDb = await RpcBriefcaseUtility.findOpenIModel(RpcTrace.currentActivity!.accessToken, tokenProps);
->>>>>>> 16c92689
+    const iModelDb = await RpcBriefcaseUtility.findOpenIModel(RpcTrace.currentActivity!.accessToken, tokenProps);
     return ConcurrentQuery.executeBlobRequest(iModelDb.nativeDb, request);
   }
   public async queryModelRanges(tokenProps: IModelRpcProps, modelIdsList: Id64String[]): Promise<Range3dProps[]> {
