--- conflicted
+++ resolved
@@ -3,13 +3,8 @@
  *--------------------------------------------------------------------------------------------*/
 import * as path from "path";
 import { expect, assert } from "chai";
-<<<<<<< HEAD
-import { OpenMode, DbResult, Id64 } from "@bentley/bentleyjs-core";
+import { OpenMode, DbResult, Id64, PerfLogger } from "@bentley/bentleyjs-core";
 import { AccessToken, ConnectClient, IModelHubClient, Project, IModelQuery, ChangeSet } from "@bentley/imodeljs-clients";
-=======
-import { OpenMode, DbResult, Id64, PerfLogger } from "@bentley/bentleyjs-core";
-import { AccessToken, ChangeSet } from "@bentley/imodeljs-clients";
->>>>>>> 8693a547
 import { IModelVersion, IModelStatus } from "@bentley/imodeljs-common";
 import { ChangeSummaryManager, ChangeSummary, InstanceChange } from "../ChangeSummaryManager";
 import { BriefcaseManager } from "../BriefcaseManager";
@@ -44,7 +39,6 @@
   before(async () => {
     startTime = new Date().getTime();
 
-<<<<<<< HEAD
     if (offline) {
       console.log("    Setting up mock objects..."); // tslint:disable-line:no-console
       cacheDir = path.normalize(path.join(KnownLocations.tmpdir, "Bentley/IModelJs/testCache/iModels/"));
@@ -105,16 +99,11 @@
       }
 
       // Delete briefcases if the cache has been cleared, *and* we cannot acquire any more briefcases
-      await HubTestUtils.deleteBriefcasesIfAcquireLimitReached(accessToken, TestConfig.projectName, TestConfig.iModelName);
-      await HubTestUtils.deleteBriefcasesIfAcquireLimitReached(accessToken, TestConfig.projectName, "NoVersionsTest");
+      await HubTestUtils.purgeAcquiredBriefcases(accessToken, TestConfig.projectName, TestConfig.iModelName);
+      await HubTestUtils.purgeAcquiredBriefcases(accessToken, TestConfig.projectName, "NoVersionsTest");
 
       console.log(`    ...getting information on Project+IModel+ChangeSets for test case from the Hub: ${new Date().getTime() - startTime} ms`); // tslint:disable-line:no-console
     }
-=======
-    // Delete briefcases if the cache has been cleared, *and* we cannot acquire any more briefcases
-    await HubTestUtils.purgeAcquiredBriefcases(accessToken, TestConfig.projectName, TestConfig.iModelName);
-    await HubTestUtils.purgeAcquiredBriefcases(accessToken, TestConfig.projectName, "NoVersionsTest");
->>>>>>> 8693a547
 
   });
 
@@ -428,15 +417,8 @@
     }
   });
 
-<<<<<<< HEAD
   it.skip("Query ChangeSummary content", async () => {
     const iModel: IModelDb = await IModelDb.open(accessToken, testProjectId, testIModels[0].id, OpenMode.ReadWrite, IModelVersion.latest());
-=======
-  it("Query ChangeSummary content", async () => {
-    // accessToken = await IModelTestUtils.getTestUserAccessToken(TestUsers.user1);
-    // const iModel: IModelDb = await IModelDb.open(accessToken, "d46de192-6cad-4086-b968-71b517edc215", "a237be2f-7a59-4f40-a0bd-14bf9c0634f1", OpenMode.ReadWrite, IModelVersion.latest());
-    const iModel: IModelDb = await IModelDb.open(accessToken, testProjectId, testIModelId, OpenMode.ReadWrite, IModelVersion.latest());
->>>>>>> 8693a547
     await ChangeSummaryManager.extractChangeSummaries(iModel);
     assert.exists(iModel);
     ChangeSummaryManager.attachChangeCache(iModel);
