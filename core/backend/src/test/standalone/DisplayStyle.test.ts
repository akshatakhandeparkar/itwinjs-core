--- conflicted
+++ resolved
@@ -60,13 +60,9 @@
     roundTrip({ image: { type: SkyBoxImageType.None } });
 
     roundTrip({ image: { type: SkyBoxImageType.Spherical, texture: "0x123" } });
-<<<<<<< HEAD
-    roundTrip({ image: { type: SkyBoxImageType.Cube, textures: { front: "0x1", back: "0x2", left: "0x3", right: "0x4", top: "0x5", bottom: "0x6" } } });
-=======
     roundTrip({ image: { type: SkyBoxImageType.Spherical, texture: "images/sky.jpg" } });
 
     roundTrip({ image: { type: SkyBoxImageType.Cube, textures: { front: "0x1", back: "0x2", left: "0x3", right: "0x4", top: "0x5", bottom: "0x6" } } });
     roundTrip({ image: { type: SkyBoxImageType.Cube, textures: { front: "front.jpg", back: "back.png", left: "left.jpeg", right: "right.jpg", top: "top.png", bottom: "bottom.png" } } });
->>>>>>> ecaa4123
   });
 });