/*---------------------------------------------------------------------------------------------
* Copyright (c) Bentley Systems, Incorporated. All rights reserved.
* See LICENSE.md in the project root for license terms and full copyright notice.
*--------------------------------------------------------------------------------------------*/
import { IModelJsNative } from "@bentley/imodeljs-native";
/** @packageDocumentation
 * @module ECDb
 */
import { DbResult, IDisposable, Logger, OpenMode } from "@itwin/core-bentley";
import { DbQueryRequest, ECSqlReader, IModelError, QueryBinder, QueryOptions, QueryOptionsBuilder, QueryRowFormat } from "@itwin/core-common";
import { BackendLoggerCategory } from "./BackendLoggerCategory";
import { ConcurrentQuery } from "./ConcurrentQuery";
import { ECSqlStatement } from "./ECSqlStatement";
import { IModelHost } from "./IModelHost";
import { SqliteStatement, StatementCache } from "./SqliteStatement";

const loggerCategory: string = BackendLoggerCategory.ECDb;

/** Modes for how to open [ECDb]($backend) files.
 * @public
 */
export enum ECDbOpenMode {
  Readonly,
  ReadWrite,
  /** Opens the file read-write and upgrades the file if necessary to the latest file format version. */
  FileUpgrade,
}

/** An ECDb file
 * @public
 */
export class ECDb implements IDisposable {
  private _nativeDb?: IModelJsNative.ECDb;
  private _concurrentQueryInitialized: boolean = false;
  private readonly _statementCache = new StatementCache<ECSqlStatement>();
  private _sqliteStatementCache = new StatementCache<SqliteStatement>();
  private _concurrentQueryStats = { resetTimerHandle: (null as any), logTimerHandle: (null as any), lastActivityTime: Date.now(), dispose: () => { } };

  /** only for tests
   * @internal
   */
  public resetSqliteCache(size: number) {
    this._sqliteStatementCache.clear();
    this._sqliteStatementCache = new StatementCache<SqliteStatement>(size);
  }

  constructor() {
    this._nativeDb = new IModelHost.platform.ECDb();
  }
  /** Call this function when finished with this ECDb object. This releases the native resources held by the
   *  ECDb object.
   */
  public dispose(): void {
    if (!this._nativeDb)
      return;

    this.closeDb();
    this._nativeDb.dispose();
    this._nativeDb = undefined;
  }

  /** Create an ECDb
   * @param pathName The path to the ECDb file to create.
   * @throws [IModelError]($common) if the operation failed.
   */
  public createDb(pathName: string): void {
    const status: DbResult = this.nativeDb.createDb(pathName);
    if (status !== DbResult.BE_SQLITE_OK)
      throw new IModelError(status, "Failed to created ECDb");
  }

  /** Open the ECDb.
   * @param pathName The path to the ECDb file to open
   * @param openMode Open mode
   * @throws [IModelError]($common) if the operation failed.
   */
  public openDb(pathName: string, openMode: ECDbOpenMode = ECDbOpenMode.Readonly): void {
    const nativeOpenMode: OpenMode = openMode === ECDbOpenMode.Readonly ? OpenMode.Readonly : OpenMode.ReadWrite;
    const tryUpgrade: boolean = openMode === ECDbOpenMode.FileUpgrade;
    const status: DbResult = this.nativeDb.openDb(pathName, nativeOpenMode, tryUpgrade);
    if (status !== DbResult.BE_SQLITE_OK)
      throw new IModelError(status, "Failed to open ECDb");
  }

  /** Returns true if the ECDb is open */
  public get isOpen(): boolean { return this.nativeDb.isOpen(); }

  /** Close the Db after saving any uncommitted changes.
   * @throws [IModelError]($common) if the database is not open.
   */
  public closeDb(): void {
    this._statementCache.clear();
    this._sqliteStatementCache.clear();
    this.nativeDb.closeDb();
    this._concurrentQueryStats.dispose();
  }

  /** @internal use to test statement caching */
  public clearStatementCache() {
    this._statementCache.clear();
  }

  /** @internal use to test statement caching */
  public getCachedStatementCount() {
    return this._statementCache.size;
  }

  /** Commit the outermost transaction, writing changes to the file. Then, restart the transaction.
   * @param changeSetName The name of the operation that generated these changes.
   * @throws [IModelError]($common) if the database is not open or if the operation failed.
   */
  public saveChanges(changeSetName?: string): void {
    const status: DbResult = this.nativeDb.saveChanges(changeSetName);
    if (status !== DbResult.BE_SQLITE_OK)
      throw new IModelError(status, "Failed to save changes");
  }

  /** Abandon (cancel) the outermost transaction, discarding all changes since last save. Then, restart the transaction.
   * @throws [IModelError]($common) if the database is not open or if the operation failed.
   */
  public abandonChanges(): void {
    const status: DbResult = this.nativeDb.abandonChanges();
    if (status !== DbResult.BE_SQLITE_OK)
      throw new IModelError(status, "Failed to abandon changes");
  }

  /** Import a schema.
   *
   * If the import was successful, the database is automatically saved to disk.
   * @param pathName Path to ECSchema XML file to import.
   * @throws [IModelError]($common) if the database is not open or if the operation failed.
   */
  public importSchema(pathName: string): void {
    const status: DbResult = this.nativeDb.importSchema(pathName);
    if (status !== DbResult.BE_SQLITE_OK) {
      Logger.logError(loggerCategory, `Failed to import schema from '${pathName}'.`);
      throw new IModelError(status, `Failed to import schema from '${pathName}'.`);
    }
  }

  /**
   * Use a prepared ECSQL statement, potentially from the statement cache. If the requested statement doesn't exist
   * in the statement cache, a new statement is prepared. After the callback completes, the statement is reset and saved
   * in the statement cache so it can be reused in the future. Use this method for ECSQL statements that will be
   * reused often and are expensive to prepare. The statement cache holds the most recently used statements, discarding
   * the oldest statements as it fills. For statements you don't intend to reuse, instead use [[withStatement]].
   * @param sql The SQLite SQL statement to execute
   * @param callback the callback to invoke on the prepared statement
   * @param logErrors Determines if error will be logged if statement fail to prepare
   * @returns the value returned by `callback`.
   * @see [[withStatement]]
   * @public
   */
  public withPreparedStatement<T>(ecsql: string, callback: (stmt: ECSqlStatement) => T, logErrors = true): T {
    const stmt = this._statementCache.findAndRemove(ecsql) ?? this.prepareStatement(ecsql, logErrors);
    const release = () => this._statementCache.addOrDispose(stmt);
    try {
      const val = callback(stmt);
      if (val instanceof Promise) {
        val.then(release, release);
      } else {
        release();
      }
      return val;
    } catch (err) {
      release();
      throw err;
    }
  }

  /**
   * Prepared and execute a callback on an ECSQL statement. After the callback completes the statement is disposed.
   * Use this method for ECSQL statements are either not expected to be reused, or are not expensive to prepare.
   * For statements that will be reused often, instead use [[withPreparedStatement]].
   * @param sql The SQLite SQL statement to execute
   * @param callback the callback to invoke on the prepared statement
   * @param logErrors Determines if error will be logged if statement fail to prepare
   * @returns the value returned by `callback`.
   * @see [[withPreparedStatement]]
   * @public
   */
  public withStatement<T>(ecsql: string, callback: (stmt: ECSqlStatement) => T, logErrors = true): T {
    const stmt = this.prepareStatement(ecsql, logErrors);
    const release = () => stmt.dispose();
    try {
      const val = callback(stmt);
      if (val instanceof Promise) {
        val.then(release, release);
      } else {
        release();
      }
      return val;
    } catch (err) {
      release();
      throw err;
    }
  }

  /** Prepare an ECSQL statement.
   * @param ecsql The ECSQL statement to prepare
   * @param logErrors Determines if error will be logged if statement fail to prepare
   * @throws [IModelError]($common) if there is a problem preparing the statement.
   */
  public prepareStatement(ecsql: string, logErrors = true): ECSqlStatement {
    const stmt = new ECSqlStatement();
    stmt.prepare(this.nativeDb, ecsql, logErrors);
    return stmt;
  }

  /**
   * Use a prepared SQL statement, potentially from the statement cache. If the requested statement doesn't exist
   * in the statement cache, a new statement is prepared. After the callback completes, the statement is reset and saved
   * in the statement cache so it can be reused in the future. Use this method for SQL statements that will be
   * reused often and are expensive to prepare. The statement cache holds the most recently used statements, discarding
   * the oldest statements as it fills. For statements you don't intend to reuse, instead use [[withSqliteStatement]].
   * @param sql The SQLite SQL statement to execute
   * @param callback the callback to invoke on the prepared statement
   * @param logErrors Determines if error will be logged if statement fail to prepare
   * @returns the value returned by `callback`.
   * @see [[withPreparedStatement]]
   * @public
   */
  public withPreparedSqliteStatement<T>(sql: string, callback: (stmt: SqliteStatement) => T, logErrors = true): T {
    const stmt = this._sqliteStatementCache.findAndRemove(sql) ?? this.prepareSqliteStatement(sql, logErrors);
    const release = () => this._sqliteStatementCache.addOrDispose(stmt);
    try {
      const val: T = callback(stmt);
      if (val instanceof Promise) {
        val.then(release, release);
      } else {
        release();
      }
      return val;
    } catch (err) {
      release();
      throw err;
    }
  }

  /**
   * Prepared and execute a callback on a SQL statement. After the callback completes the statement is disposed.
   * Use this method for SQL statements are either not expected to be reused, or are not expensive to prepare.
   * For statements that will be reused often, instead use [[withPreparedSqliteStatement]].
   * @param sql The SQLite SQL statement to execute
   * @param callback the callback to invoke on the prepared statement
   * @param logErrors Determines if error will be logged if statement fail to prepare
   * @returns the value returned by `callback`.
   * @public
   */
  public withSqliteStatement<T>(sql: string, callback: (stmt: SqliteStatement) => T, logErrors = true): T {
    const stmt = this.prepareSqliteStatement(sql, logErrors);
    const release = () => stmt.dispose();
    try {
      const val: T = callback(stmt);
      if (val instanceof Promise) {
        val.then(release, release);
      } else {
        release();
      }
      return val;
    } catch (err) {
      release();
      throw err;
    }
  }

  /** Prepare an SQL statement.
   * @param sql The SQLite SQL statement to prepare
   * @param logErrors Determines if error will be logged if statement fail to prepare
   * @throws [IModelError]($common) if there is a problem preparing the statement.
   * @internal
   */
  public prepareSqliteStatement(sql: string, logErrors = true): SqliteStatement {
    const stmt = new SqliteStatement(sql);
    stmt.prepare(this.nativeDb, logErrors);
    return stmt;
  }

  /** @internal */
  public get nativeDb(): IModelJsNative.ECDb {
    return this._nativeDb!;
  }

  /** Allow to execute query and read results along with meta data. The result are streamed.
   * @param params The values to bind to the parameters (if the ECSQL has any).
   * @param config Allow to specify certain flags which control how query is executed.
   * @returns Returns *ECSqlQueryReader* which help iterate over result set and also give access to meta data.
   * @beta
   * */
  public createQueryReader(ecsql: string, params?: QueryBinder, config?: QueryOptions): ECSqlReader {
    if (!this._nativeDb || !this._nativeDb.isOpen()) {
      throw new IModelError(DbResult.BE_SQLITE_ERROR, "db not open");
    }
    const executor = {
      execute: async (request: DbQueryRequest) => {
        return ConcurrentQuery.executeQueryRequest(this._nativeDb!, request);
      },
    };
    return new ECSqlReader(executor, ecsql, params, config);
  }

  /** Execute a query and stream its results
   * The result of the query is async iterator over the rows. The iterator will get next page automatically once rows in current page has been read.
   * [ECSQL row]($docs/learning/ECSQLRowFormat).
   *
   * See also:
   * - [ECSQL Overview]($docs/learning/backend/ExecutingECSQL)
   * - [Code Examples]($docs/learning/backend/ECSQLCodeExamples)
   *
   * @param ecsql The ECSQL statement to execute
   * @param params The values to bind to the parameters (if the ECSQL has any).
   * @param rowFormat Specify what format the row will be returned. It default to Array format though to make it compilable with previous version use *QueryRowFormat.UseJsPropertyNames*
   * @param options Allow to specify certain flags which control how query is executed.
   * @returns Returns the query result as an *AsyncIterableIterator<any>*  which lazy load result as needed. The row format is determined by *rowFormat* parameter.
   * See [ECSQL row format]($docs/learning/ECSQLRowFormat) for details about the format of the returned rows.
   * @throws [IModelError]($common) If there was any error while submitting, preparing or stepping into query
   */
  public async * query(ecsql: string, params?: QueryBinder, rowFormat = QueryRowFormat.UseArrayIndexes, options?: QueryOptions): AsyncIterableIterator<any> {
    const builder = new QueryOptionsBuilder(options);
    if (rowFormat === QueryRowFormat.UseJsPropertyNames) {
      builder.setConvertClassIdsToNames(true);
    }
    const reader = this.createQueryReader(ecsql, params, builder.getOptions());
    while (await reader.step())
      yield reader.formatCurrentRow(rowFormat);
  }
  /** Compute number of rows that would be returned by the ECSQL.
   *
   * See also:
   * - [ECSQL Overview]($docs/learning/backend/ExecutingECSQL)
   * - [Code Examples]($docs/learning/backend/ECSQLCodeExamples)
   *
   * @param ecsql The ECSQL statement to execute
   * @param params The values to bind to the parameters (if the ECSQL has any).
   * See "[iModel.js Types used in ECSQL Parameter Bindings]($docs/learning/ECSQLParameterTypes)" for details.
   * @returns Return row count.
   * @throws [IModelError]($common) If the statement is invalid
   */
  public async queryRowCount(ecsql: string, params?: QueryBinder): Promise<number> {
    for await (const row of this.query(`select count(*) from (${ecsql})`, params)) {
      return row[0] as number;
    }
    throw new IModelError(DbResult.BE_SQLITE_ERROR, "Failed to get row count");
  }

  /** Cancel any previous query with same token and run execute the current specified query.
   * The result of the query is async iterator over the rows. The iterator will get next page automatically once rows in current page has been read.
   * [ECSQL row]($docs/learning/ECSQLRowFormat).
   *
   * See also:
   * - [ECSQL Overview]($docs/learning/backend/ExecutingECSQL)
   * - [Code Examples]($docs/learning/backend/ECSQLCodeExamples)
   *
   * @param ecsql The ECSQL statement to execute
   * @param token None empty restart token. The previous query with same token would be cancelled. This would cause
   * exception which user code must handle.
   * @param params The values to bind to the parameters (if the ECSQL has any).
   * @param rowFormat Specify what format the row will be returned. It default to Array format though to make it compilable with previous version use *QueryRowFormat.UseJsPropertyNames*
   * @param options Allow to specify certain flags which control how query is executed.
   * @returns Returns the query result as an *AsyncIterableIterator<any>*  which lazy load result as needed. The row format is determined by *rowFormat* parameter.
   * See [ECSQL row format]($docs/learning/ECSQLRowFormat) for details about the format of the returned rows.
   * @throws [IModelError]($common) If there was any error while submitting, preparing or stepping into query
   */
  public async * restartQuery(token: string, ecsql: string, params?: QueryBinder, rowFormat = QueryRowFormat.UseArrayIndexes, options?: QueryOptions): AsyncIterableIterator<any> {
<<<<<<< HEAD
    for await (const row of this.query(`select count(*) from (${ecsql})`, params, rowFormat, new QueryOptionsBuilder(options).setRestartToken(token).getOptions())) {
=======
    for await (const row of this.query(ecsql, params, rowFormat, new QueryOptionsBuilder(options).setRestartToken(token).getOptions())) {
>>>>>>> 16c92689
      yield row;
    }
  }
}<|MERGE_RESOLUTION|>--- conflicted
+++ resolved
@@ -362,11 +362,7 @@
    * @throws [IModelError]($common) If there was any error while submitting, preparing or stepping into query
    */
   public async * restartQuery(token: string, ecsql: string, params?: QueryBinder, rowFormat = QueryRowFormat.UseArrayIndexes, options?: QueryOptions): AsyncIterableIterator<any> {
-<<<<<<< HEAD
-    for await (const row of this.query(`select count(*) from (${ecsql})`, params, rowFormat, new QueryOptionsBuilder(options).setRestartToken(token).getOptions())) {
-=======
     for await (const row of this.query(ecsql, params, rowFormat, new QueryOptionsBuilder(options).setRestartToken(token).getOptions())) {
->>>>>>> 16c92689
       yield row;
     }
   }
