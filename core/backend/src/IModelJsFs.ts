<<<<<<< HEAD
/*---------------------------------------------------------------------------------------------
|  $Copyright: (c) 2018 Bentley Systems, Incorporated. All rights reserved. $
 *--------------------------------------------------------------------------------------------*/
// this is the nodejs-specific implementation of the IModelJsFs pseudo-interface.
// On mobile platforms, this file is not included. Instead, the iModelJs host app implements IModelJsFs in native code and projects it into JavaScript.

/** @module Portability */

import * as fs from "fs-extra";

/** Information about a file. See [[IModelJsFs.lstatSync]]
 * TODO: define File Mode Constants: S_IWUSR, et al.
 */
export class IModelJsFsStats {
  constructor(
    public size: number,
    public atimeMs: number,
    public mtimeMs: number,
    public birthtimeMs: number,
    public isDirectory: boolean,
    public isFile: boolean,
    public isSocket: boolean,
    public isSymbolicLink: boolean,
    public isReadOnly: boolean,
  ) { }
}

/** File system operations that are defined on all platforms. See also [[Platform]] and [[KnownLocations]] */
export class IModelJsFs {

  /** Does file or directory exist? */
  public static existsSync(fn: string): boolean { return fs.existsSync(fn); }

  /** Delete a file. */
  public static unlinkSync(fn: string): void { fs.unlinkSync(fn); }

  /** Delete a file or remove a directory (rm -r). */
  public static removeSync(fn: string): void { fs.removeSync(fn); }

  /** Create a directory. */
  public static mkdirSync(fn: string): void { fs.mkdirSync(fn); }

  /** Remove a directory. */
  public static rmdirSync(fn: string): void { fs.rmdirSync(fn); }

  /** Write to a file. */
  public static writeFileSync(fn: string, str: string, wflag: string = "w"): void { fs.writeFileSync(fn, str, { flag: wflag }); }

  /** Reads a file into a buffer */
  public static readFileSync(fn: string, opts?: any): Buffer {
    return fs.readFileSync(fn, opts);
  }

  /** Make a copy of a file */
  public static copySync(fn: string, fnout: string, opts?: any): void { fs.copySync(fn, fnout, opts); }

  /** Get the file and directory names in the specified directory. Excludes "." and "..". */
  public static readdirSync(fn: string): string[] { return fs.readdirSync(fn); }

  /** Test if the current user has permission to write to a file. */
  private static isFileWritable(fn: string): boolean {
    try {
      fs.accessSync(fn, fs.constants.W_OK);
      return true;
    } catch (_err) {
      return false;
    }
  }

  /** Get information about a file. */
  public static lstatSync(fn: string): IModelJsFsStats | undefined {
    const stats = fs.lstatSync(fn);
    if (stats === undefined)
      return undefined;

    return new IModelJsFsStats(
      stats.size,
      stats.atime.getTime(),
      stats.mtime.getTime(),
      stats.birthtime.getTime(),
      stats.isDirectory(),
      stats.isFile(),
      stats.isSocket(),
      stats.isSymbolicLink(),
      !IModelJsFs.isFileWritable(fn));
  }

}
=======
/*---------------------------------------------------------------------------------------------
|  $Copyright: (c) 2018 Bentley Systems, Incorporated. All rights reserved. $
 *--------------------------------------------------------------------------------------------*/
// this is the nodejs-specific implementation of the IModelJsFs pseudo-interface.
// On mobile platforms, this file is not included. Instead, the iModelJs host app implements IModelJsFs in native code and projects it into JavaScript.

/** @module Portability */

import * as fs from "fs-extra";

/** Information about a file. See [[IModelJsFs.lstatSync]]
 * TODO: define File Mode Constants: S_IWUSR, et al.
 */
export class IModelJsFsStats {
  constructor(
    public size: number,
    public atimeMs: number,
    public mtimeMs: number,
    public birthtimeMs: number,
    public isDirectory: boolean,
    public isFile: boolean,
    public isSocket: boolean,
    public isSymbolicLink: boolean,
    public isReadOnly: boolean,
  ) { }
}

/** File system operations that are defined on all platforms. See also [[Platform]] and [[KnownLocations]] */
export class IModelJsFs {

  /** Does file or directory exist? */
  public static existsSync(fn: string): boolean { return fs.existsSync(fn); }

  /** Delete a file. */
  public static unlinkSync(fn: string): void { fs.unlinkSync(fn); }

  /** Delete a file or remove a directory (rm -r). */
  public static removeSync(fn: string): void { fs.removeSync(fn); }

  /** Create a directory. */
  public static mkdirSync(fn: string): void { fs.mkdirSync(fn); }

  /** Remove a directory. */
  public static rmdirSync(fn: string): void { fs.rmdirSync(fn); }

  /** Write to a file. */
  public static writeFileSync(fn: string, str: string, wflag: string = "w"): void { fs.writeFileSync(fn, str, { flag: wflag }); }

  /** Make a copy of a file */
  public static copySync(fn: string, fnout: string, opts?: any): void { fs.copySync(fn, fnout, opts); }

  /** Get the file and directory names in the specified directory. Excludes "." and "..". */
  public static readdirSync(fn: string): string[] { return fs.readdirSync(fn); }

  /** Read file */
  public static readFileSync(fn: string): string|Buffer { return fs.readFileSync(fn); }

  /** Test if the current user has permission to write to a file. */
  private static isFileWritable(fn: string): boolean {
    try {
      fs.accessSync(fn, fs.constants.W_OK);
      return true;
    } catch (_err) {
      return false;
    }
  }

  /** Get information about a file. */
  public static lstatSync(fn: string): IModelJsFsStats | undefined {
    const stats = fs.lstatSync(fn);
    if (stats === undefined)
      return undefined;

    return new IModelJsFsStats(
      stats.size,
      stats.atime.getTime(),
      stats.mtime.getTime(),
      stats.birthtime.getTime(),
      stats.isDirectory(),
      stats.isFile(),
      stats.isSocket(),
      stats.isSymbolicLink(),
      !IModelJsFs.isFileWritable(fn));
  }

}
>>>>>>> c8a091e2
<|MERGE_RESOLUTION|>--- conflicted
+++ resolved
@@ -1,93 +1,3 @@
-<<<<<<< HEAD
-/*---------------------------------------------------------------------------------------------
-|  $Copyright: (c) 2018 Bentley Systems, Incorporated. All rights reserved. $
- *--------------------------------------------------------------------------------------------*/
-// this is the nodejs-specific implementation of the IModelJsFs pseudo-interface.
-// On mobile platforms, this file is not included. Instead, the iModelJs host app implements IModelJsFs in native code and projects it into JavaScript.
-
-/** @module Portability */
-
-import * as fs from "fs-extra";
-
-/** Information about a file. See [[IModelJsFs.lstatSync]]
- * TODO: define File Mode Constants: S_IWUSR, et al.
- */
-export class IModelJsFsStats {
-  constructor(
-    public size: number,
-    public atimeMs: number,
-    public mtimeMs: number,
-    public birthtimeMs: number,
-    public isDirectory: boolean,
-    public isFile: boolean,
-    public isSocket: boolean,
-    public isSymbolicLink: boolean,
-    public isReadOnly: boolean,
-  ) { }
-}
-
-/** File system operations that are defined on all platforms. See also [[Platform]] and [[KnownLocations]] */
-export class IModelJsFs {
-
-  /** Does file or directory exist? */
-  public static existsSync(fn: string): boolean { return fs.existsSync(fn); }
-
-  /** Delete a file. */
-  public static unlinkSync(fn: string): void { fs.unlinkSync(fn); }
-
-  /** Delete a file or remove a directory (rm -r). */
-  public static removeSync(fn: string): void { fs.removeSync(fn); }
-
-  /** Create a directory. */
-  public static mkdirSync(fn: string): void { fs.mkdirSync(fn); }
-
-  /** Remove a directory. */
-  public static rmdirSync(fn: string): void { fs.rmdirSync(fn); }
-
-  /** Write to a file. */
-  public static writeFileSync(fn: string, str: string, wflag: string = "w"): void { fs.writeFileSync(fn, str, { flag: wflag }); }
-
-  /** Reads a file into a buffer */
-  public static readFileSync(fn: string, opts?: any): Buffer {
-    return fs.readFileSync(fn, opts);
-  }
-
-  /** Make a copy of a file */
-  public static copySync(fn: string, fnout: string, opts?: any): void { fs.copySync(fn, fnout, opts); }
-
-  /** Get the file and directory names in the specified directory. Excludes "." and "..". */
-  public static readdirSync(fn: string): string[] { return fs.readdirSync(fn); }
-
-  /** Test if the current user has permission to write to a file. */
-  private static isFileWritable(fn: string): boolean {
-    try {
-      fs.accessSync(fn, fs.constants.W_OK);
-      return true;
-    } catch (_err) {
-      return false;
-    }
-  }
-
-  /** Get information about a file. */
-  public static lstatSync(fn: string): IModelJsFsStats | undefined {
-    const stats = fs.lstatSync(fn);
-    if (stats === undefined)
-      return undefined;
-
-    return new IModelJsFsStats(
-      stats.size,
-      stats.atime.getTime(),
-      stats.mtime.getTime(),
-      stats.birthtime.getTime(),
-      stats.isDirectory(),
-      stats.isFile(),
-      stats.isSocket(),
-      stats.isSymbolicLink(),
-      !IModelJsFs.isFileWritable(fn));
-  }
-
-}
-=======
 /*---------------------------------------------------------------------------------------------
 |  $Copyright: (c) 2018 Bentley Systems, Incorporated. All rights reserved. $
  *--------------------------------------------------------------------------------------------*/
@@ -173,5 +83,4 @@
       !IModelJsFs.isFileWritable(fn));
   }
 
-}
->>>>>>> c8a091e2
+}