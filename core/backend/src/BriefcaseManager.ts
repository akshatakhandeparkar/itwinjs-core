/*---------------------------------------------------------------------------------------------
|  $Copyright: (c) 2018 Bentley Systems, Incorporated. All rights reserved. $
 *--------------------------------------------------------------------------------------------*/
/** @module iModels */

import {
  AccessToken, Briefcase as HubBriefcase, IModelHubClient, ConnectClient, ChangeSet, IModel as HubIModel,
  ContainsSchemaChanges, Briefcase, Code, IModelHubError,
  BriefcaseQuery, ChangeSetQuery, IModelQuery, ConflictingCodesError, AzureFileHandler,
} from "@bentley/imodeljs-clients";
import { ChangeSetApplyOption, BeEvent, DbResult, OpenMode, assert, Logger, ChangeSetStatus, BentleyStatus, IModelHubStatus } from "@bentley/bentleyjs-core";
import { BriefcaseStatus, IModelError, IModelVersion, IModelToken, CreateIModelProps } from "@bentley/imodeljs-common";
import { NativePlatformRegistry } from "./NativePlatformRegistry";
import { NativeDgnDb, ErrorStatusOrResult } from "@bentley/imodeljs-native-platform-api";
import { IModelDb, OpenParams, SyncMode, AccessMode } from "./IModelDb";
import { IModelHost } from "./IModelHost";
import { IModelJsFs } from "./IModelJsFs";
import * as path from "path";
import * as glob from "glob";

const loggingCategory = "imodeljs-backend.BriefcaseManager";

/** The Id assigned to a briefcase by iModelHub, or one of the special values that identify special kinds of iModels */
export class BriefcaseId {
  private value: number;
  public static get Illegal(): number { return 0xffffffff; }
  public static get Master(): number { return 0; }
  public static get Standalone(): number { return 1; }
  constructor(value?: number) {
    if (value === undefined)
      this.value = BriefcaseId.Illegal;
    else this.value = value;
  }
  public isValid(): boolean { return this.value !== BriefcaseId.Illegal; }
  public isMaster(): boolean { return this.value !== BriefcaseId.Master; }
  public isStandaloneId(): boolean { return this.value !== BriefcaseId.Standalone; }
  public getValue(): number { return this.value; }
  public toString(): string { return this.value.toString(); }
}

/** Option to keep briefcase when the imodel is closed */
export const enum KeepBriefcase {
  No = 0,
  Yes = 1,
}

/** A token that represents a ChangeSet */
export class ChangeSetToken {
  constructor(public id: string, public parentId: string, public index: number, public pathname: string, public containsSchemaChanges: ContainsSchemaChanges) { }
}

/** Entry in the briefcase cache */
export class BriefcaseEntry {

  /** Id of the iModel - set to the DbGuid field in the BIM, it corresponds to the Guid used to track the iModel in iModelHub */
  public iModelId!: string;

  /** Absolute path where the briefcase is cached/stored */
  public pathname!: string;

  /** Id of the last change set that was applied to the BIM.
   * Set to an empty string if it is the initial version, or a standalone briefcase
   */
  public changeSetId!: string;

  /** Index of the last change set that was applied to the BI.
   * Only specified if the briefcase was acquired from the Hub.
   * Set to 0 if it is the initial version.
   */
  public changeSetIndex?: number;

  /** Briefcase Id  */
  public briefcaseId!: number;

  /** Flag indicating if the briefcase is a standalone iModel that only exists locally on disk, or is from iModelHub */
  public isStandalone!: boolean;

  /** Flag to indicate if the briefcase is currently open */
  public isOpen!: boolean;

  /** In-memory handle of the native Db */
  public nativeDb!: NativeDgnDb;

  /** Params used to open the briefcase */
  public openParams?: OpenParams;

  /** Id of the last change set that was applied to the BIM after it was reversed.
   * Undefined if no change sets have been reversed.
   * Set to empty string if reversed to the first version.
   */
  public reversedChangeSetId?: string;

  /** Index of the last change set that was applied to the BIM after it was reversed.
   * Undefined if no change sets have been reversed
   * Set to 0 if the briefcase has been reversed to the first version
   */
  public reversedChangeSetIndex?: number;

  /** Id of the user that acquired the briefcase. This is not set if it is a standalone briefcase */
  public userId?: string;

  /** In-memory handle fo the IModelDb that corresponds with this briefcase. This is only set if an IModelDb wrapper has been created for this briefcase */
  public iModelDb?: IModelDb;

  /** File Id used to upload change sets for this briefcase (only setup in Read-Write cases) */
  public fileId?: string;

  /** Error set if push has succeeded, but updating codes has failed with conflicts */
  public conflictError?: ConflictingCodesError;

  /** @hidden Event called after a changeset is applied to a briefcase. */
  public readonly onChangesetApplied = new BeEvent<() => void>();

  /** @hidden Event called when the briefcase is about to be closed */
  public readonly onBeforeClose = new BeEvent<() => void>();

  /** @hidden Event called when the version of the briefcase has been updated */
  public readonly onBeforeVersionUpdate = new BeEvent<() => void>();

  /** Gets the path key to be used in the cache and iModelToken */
  public getKey(): string {
    if (this.isStandalone)
      return this.pathname;

    // Standalone (FixedVersion, PullOnly)
    if (this.briefcaseId === BriefcaseId.Standalone) {
      const uniqueId = path.basename(path.dirname(this.pathname)).substr(1);
      return `${this.iModelId}:${this.changeSetId}:${uniqueId}`;
    }

    // Acquired (PullPush)
    return `${this.iModelId}:${this.briefcaseId}`;
  }
}

/** In-memory cache of briefcases */
class BriefcaseCache {
  private readonly briefcases = new Map<string, BriefcaseEntry>();

  /** Find a briefcase in the cache by token */
  public findBriefcaseByToken({ key }: IModelToken): BriefcaseEntry | undefined {
    assert(!!key);
    return this.findBriefcaseByKey(key!);
  }

  /** Find a briefcase in the cache by key */
  public findBriefcaseByKey(key: string): BriefcaseEntry | undefined {
    return this.briefcases.get(key);
  }

  /** Find a briefcase in the cache */
  public findBriefcase(briefcase: BriefcaseEntry): BriefcaseEntry | undefined {
    return this.briefcases.get(briefcase.getKey());
  }

  /** Add a briefcase to the cache */
  public addBriefcase(briefcase: BriefcaseEntry) {
    const key = briefcase.getKey();

    if (this.briefcases.get(key)) {
      const msg = `Briefcase ${key} already exists in the cache.`;
      Logger.logError(loggingCategory, msg);
      throw new IModelError(DbResult.BE_SQLITE_ERROR, msg);
    }

    Logger.logTrace(loggingCategory, `Added briefcase ${key} (${briefcase.pathname}) to the cache`);
    this.briefcases.set(key, briefcase);
  }

  /** Delete a briefcase from the cache */
  public deleteBriefcase(briefcase: BriefcaseEntry) {
    this.deleteBriefcaseByKey(briefcase.getKey());
  }

  /** Delete a briefcase from the cache by key */
  public deleteBriefcaseByKey(key: string) {
    const briefcase = this.briefcases.get(key);
    if (!briefcase) {
      const msg = `Briefcase ${key} not found in cache`;
      Logger.logError(loggingCategory, msg);
      throw new IModelError(DbResult.BE_SQLITE_ERROR, msg);
    }

    Logger.logTrace(loggingCategory, `Removed briefcase ${key} (${briefcase.pathname}) from the cache`);
    this.briefcases.delete(key);
  }

  /** Get a subset of entries in the cache */
  public getFilteredBriefcases(filterFn: (value: BriefcaseEntry) => boolean): BriefcaseEntry[] {
    const filteredBriefcases = new Array<BriefcaseEntry>();
    this.briefcases.forEach((value: BriefcaseEntry) => {
      if (filterFn(value))
        filteredBriefcases.push(value);
    });
    return filteredBriefcases;
  }

  /** Checks if the cache is empty */
  public isEmpty(): boolean { return this.briefcases.size === 0; }

  /** Clears all entries in the cache */
  public clear() { this.briefcases.clear(); }
}

/** Utility to manage briefcases */
export class BriefcaseManager {
  private static cache: BriefcaseCache = new BriefcaseCache();
  private static isCacheInitialized?: boolean;
  private static _hubClient?: IModelHubClient;

  /** IModelHub Client to be used for all briefcase operations */
  public static get hubClient(): IModelHubClient {
    if (!BriefcaseManager._hubClient) {
      if (!IModelHost.configuration)
        throw new Error("IModelHost.startup() should be called before any backend operations");
<<<<<<< HEAD
      // If the host has a server handler, then assume that it will supply the FileHandler. If not, then default to Azure as we used to do.
      const fileHandler = (IModelHost.configuration.iModelServerHandler === undefined) ? new AzureFileHandler() : undefined;
      BriefcaseManager._hubClient = new IModelHubClient(IModelHost.configuration.iModelHubDeployConfig, fileHandler, IModelHost.configuration.iModelServerHandler);
=======
      BriefcaseManager._hubClient = new IModelHubClient(IModelHost.configuration.iModelHubDeployConfig, new AzureFileHandler(false));
>>>>>>> e5f3413c
    }
    return BriefcaseManager._hubClient;
  }

  private static _connectClient?: ConnectClient;

  /** Connect client to be used for all briefcase operations */
  public static get connectClient(): ConnectClient {
    if (!BriefcaseManager._connectClient) {
      if (!IModelHost.configuration)
        throw new Error("IModelHost.startup() should be called before any backend operations");
      BriefcaseManager._connectClient = new ConnectClient(IModelHost.configuration.iModelHubDeployConfig);
    }
    return BriefcaseManager._connectClient;
  }

  /** Get the local path of the root folder storing the imodel seed file, change sets and briefcases */
  private static getIModelPath(iModelId: string): string {
    const pathname = path.join(BriefcaseManager.cacheDir, iModelId, "/");
    return path.normalize(pathname);
  }

  public static getChangeSetsPath(iModelId: string): string { return path.join(BriefcaseManager.getIModelPath(iModelId), "csets"); }
  public static getChangeSummaryPathname(iModelId: string): string { return path.join(BriefcaseManager.getIModelPath(iModelId), iModelId.concat(".bim.ecchanges")); }

  private static getBriefcasesPath(iModelId: string) {
    return path.join(BriefcaseManager.getIModelPath(iModelId), "bc");
  }

  private static buildStandalonePathname(iModelId: string, iModelName: string): string {
    const briefcases = BriefcaseManager.cache.getFilteredBriefcases((entry: BriefcaseEntry) => {
      return entry.iModelId === iModelId && entry.briefcaseId === BriefcaseId.Standalone;
    });

    const pathBaseName: string = BriefcaseManager.getBriefcasesPath(iModelId);

    let pathname: string | undefined;
    for (let ii = briefcases.length; !pathname || IModelJsFs.existsSync(pathname); ii++) {
      pathname = path.join(pathBaseName, `_${ii.toString()}`, iModelName.concat(".bim"));
    }
    return pathname;
  }

  private static buildAcquiredPathname(iModelId: string, briefcaseId: number, iModelName: string): string {
    const pathBaseName: string = BriefcaseManager.getBriefcasesPath(iModelId);

    return path.join(pathBaseName, briefcaseId.toString(), iModelName.concat(".bim"));
  }

  private static buildScratchPath(): string { return path.join(BriefcaseManager.cacheDir, "scratch"); }

  /** Clear the briefcase manager cache */
  private static clearCache() {
    BriefcaseManager.cache.clear();
    BriefcaseManager.isCacheInitialized = undefined;
  }

  private static onIModelHostShutdown() {
    BriefcaseManager.clearCache();
    BriefcaseManager._hubClient = undefined;
    BriefcaseManager._connectClient = undefined;
    IModelHost.onBeforeShutdown.removeListener(BriefcaseManager.onIModelHostShutdown);
  }

  /** Create a directory, recursively setting up the path as necessary */
  private static makeDirectoryRecursive(dirPath: string) {
    if (IModelJsFs.existsSync(dirPath))
      return;
    BriefcaseManager.makeDirectoryRecursive(path.dirname(dirPath));
    IModelJsFs.mkdirSync(dirPath);
  }

  /** Get information on a briefcase on disk by opening it, and querying the hub */
  private static async addBriefcaseToCache(accessToken: AccessToken, briefcaseDir: string, iModelId: string) {
    const fileNames = IModelJsFs.readdirSync(briefcaseDir);
    if (fileNames.length !== 1)
      throw new IModelError(DbResult.BE_SQLITE_ERROR, `Briefcase directory ${briefcaseDir} must contain exactly one briefcase`);
    const pathname = path.join(briefcaseDir, fileNames[0]);

    // Open the briefcase (for now as ReadWrite to allow reinstating reversed briefcases)
    const briefcase = BriefcaseManager.openBriefcase(iModelId, pathname, new OpenParams(OpenMode.ReadWrite));

    try {
      // Append information from the Hub
      briefcase.changeSetIndex = await BriefcaseManager.getChangeSetIndexFromId(accessToken, briefcase.iModelId, briefcase.changeSetId);
      if (briefcase.reversedChangeSetId)
        briefcase.reversedChangeSetIndex = await BriefcaseManager.getChangeSetIndexFromId(accessToken, briefcase.iModelId, briefcase.reversedChangeSetId);
      if (briefcase.briefcaseId !== BriefcaseId.Standalone) {
        const hubBriefcases: HubBriefcase[] = await BriefcaseManager.hubClient.Briefcases().get(accessToken, iModelId, new BriefcaseQuery().byId(briefcase.briefcaseId));
        if (hubBriefcases.length === 0)
          throw new IModelError(DbResult.BE_SQLITE_ERROR, `Unable to find briefcase ${briefcase.briefcaseId}:${briefcase.pathname} on the Hub (for the current user)`);
        briefcase.userId = hubBriefcases[0].userId;
        briefcase.fileId = hubBriefcases[0].fileId;
      }

      // Reinstate any reversed changes - these can happen with exclusive briefcases
      // Note: We currently allow reversal only in Exclusive briefcases. Ideally we should just keep these briefcases reversed in case they
      // are exclusive, but at the moment we don't have a way of differentiating exclusive and shared briefcases when opening them the
      // first time. We could consider caching that information also. see findCachedBriefcaseToOpen()
      if (briefcase.reversedChangeSetId) {
        await BriefcaseManager.reinstateChanges(accessToken, briefcase);
        assert(!briefcase.reversedChangeSetId && !briefcase.nativeDb.getReversedChangeSetId(), "Error with reinstating reversed changes");
      }
    } catch (error) {
      throw error;
    } finally {
      if (briefcase && briefcase.isOpen)
        BriefcaseManager.closeBriefcase(briefcase);
    }

    BriefcaseManager.cache.addBriefcase(briefcase);
  }

  /** Get basic information on all briefcases on disk under the specified path */
  private static async initCacheForIModel(accessToken: AccessToken, iModelId: string) {
    const basePath = BriefcaseManager.getBriefcasesPath(iModelId);
    if (!IModelJsFs.existsSync(basePath))
      return;
    const subDirs = IModelJsFs.readdirSync(basePath);
    if (subDirs.length === 0)
      return;

    for (const subDirName of subDirs) {
      const briefcaseDir = path.join(basePath, subDirName);
      try {
        await BriefcaseManager.addBriefcaseToCache(accessToken, briefcaseDir, iModelId);
      } catch (error) {
        Logger.logWarning(loggingCategory, `Deleting briefcase in ${briefcaseDir} from cache`);
        BriefcaseManager.deleteFolderRecursive(briefcaseDir);
      }
    }
  }

  private static readonly cacheMajorVersion: number = 1;
  private static readonly cacheMinorVersion: number = 0;

  private static buildCacheSubDir(): string {
    return `v${BriefcaseManager.cacheMajorVersion}_${BriefcaseManager.cacheMinorVersion}`;
  }

  private static findCacheSubDir(): string | undefined {
    if (!IModelHost.configuration || !IModelHost.configuration.briefcaseCacheDir) {
      assert(false, "Cache directory undefined");
      return undefined;
    }
    const cacheDir = IModelHost.configuration.briefcaseCacheDir;
    let dirs: string[] | undefined;
    try {
      dirs = glob.sync(`v${BriefcaseManager.cacheMajorVersion}_*`, { cwd: cacheDir });
      assert(dirs.length === 1, "Expected *only* a single directory for a major version");
    } catch (error) {
    }
    if (!dirs || dirs.length === 0)
      return undefined;
    return dirs[0];
  }

  private static cacheDir: string;

  private static setupCacheDir() {
    const cacheSubDirOnDisk = BriefcaseManager.findCacheSubDir();
    const cacheSubDir = BriefcaseManager.buildCacheSubDir();
    BriefcaseManager.cacheDir = path.join(IModelHost.configuration!.briefcaseCacheDir, cacheSubDir);

    if (!cacheSubDirOnDisk) {
      // For now, just recreate the entire cache if the directory for the major version is not found - NEEDS_WORK
      BriefcaseManager.deleteFolderRecursive(IModelHost.configuration!.briefcaseCacheDir!);
    } else if (cacheSubDirOnDisk !== cacheSubDir) {
      const cacheDirOnDisk = path.join(IModelHost.configuration!.briefcaseCacheDir!, cacheSubDirOnDisk);
      BriefcaseManager.deleteFolderRecursive(cacheDirOnDisk);
    }

    if (!IModelJsFs.existsSync(BriefcaseManager.cacheDir))
      BriefcaseManager.makeDirectoryRecursive(BriefcaseManager.cacheDir);
  }

  /** Initialize the briefcase manager cache of in-memory briefcases (if necessary).
   * Note: Callers should use memoizedInitCache() instead
   */
  private static async initCache(accessToken?: AccessToken): Promise<void> {
    if (BriefcaseManager.isCacheInitialized)
      return;

    if (!IModelHost.configuration)
      throw new IModelError(DbResult.BE_SQLITE_ERROR, "IModelHost.startup() should be called before any backend operations");

    IModelHost.onBeforeShutdown.addListener(BriefcaseManager.onIModelHostShutdown);
    if (!accessToken)
      return;

    BriefcaseManager.setupCacheDir();
    for (const iModelId of IModelJsFs.readdirSync(BriefcaseManager.cacheDir)) {
      await BriefcaseManager.initCacheForIModel(accessToken, iModelId);
    }

    BriefcaseManager.isCacheInitialized = true;
  }

  private static _memoizedInitCache?: Promise<void>;
  /** Memoized initCache - avoids race condition caused by two async calls to briefcase manager */
  private static async memoizedInitCache(accessToken?: AccessToken) {
    // NEEDS_WORK: initCache() is to be made synchronous and independent of the accessToken passed in.
    if (!BriefcaseManager._memoizedInitCache)
      BriefcaseManager._memoizedInitCache = BriefcaseManager.initCache(accessToken);
    await BriefcaseManager._memoizedInitCache;
    BriefcaseManager._memoizedInitCache = undefined;
  }

  /** Get the index of the change set from its id */
  private static async getChangeSetIndexFromId(accessToken: AccessToken, iModelId: string, changeSetId: string): Promise<number> {
    if (changeSetId === "")
      return 0; // the first version
    try {
      const changeSet: ChangeSet = (await BriefcaseManager.hubClient.ChangeSets().get(accessToken, iModelId, new ChangeSetQuery().byId(changeSetId)))[0];
      return +changeSet.index!;
    } catch (err) {
      assert(false, "Could not determine index of change set");
      return -1;
    }
  }

  /** Open a briefcase */
  public static async open(accessToken: AccessToken, projectId: string, iModelId: string, openParams: OpenParams, version: IModelVersion): Promise<BriefcaseEntry> {
    await BriefcaseManager.memoizedInitCache(accessToken);
    assert(!!BriefcaseManager.hubClient);

    const changeSetId: string = await version.evaluateChangeSet(accessToken, iModelId, BriefcaseManager.hubClient);

    let changeSetIndex: number;
    if (changeSetId === "") {
      changeSetIndex = 0; // First version
    } else {
      const changeSet: ChangeSet = await BriefcaseManager.getChangeSetFromId(accessToken, iModelId, changeSetId);
      changeSetIndex = changeSet ? +changeSet.index! : 0;
    }

    let briefcase = BriefcaseManager.findCachedBriefcaseToOpen(accessToken, iModelId, changeSetIndex, openParams);
    if (briefcase && briefcase.isOpen) {
      Logger.logTrace(loggingCategory, `Reused briefcase ${briefcase.pathname} without changes`);
      assert(briefcase.changeSetIndex === changeSetIndex);
      return briefcase;
    }

    let isNewBriefcase: boolean = false;
    const tempOpenParams = new OpenParams(OpenMode.ReadWrite, openParams.accessMode, openParams.syncMode); // Merge needs the Db to be opened ReadWrite
    if (briefcase) {
      Logger.logTrace(loggingCategory, `Reused briefcase ${briefcase.pathname} after upgrades (if necessary)`);
      BriefcaseManager.reopenBriefcase(briefcase, tempOpenParams);
    } else {
      briefcase = await BriefcaseManager.createBriefcase(accessToken, projectId, iModelId, tempOpenParams); // Merge needs the Db to be opened ReadWrite
      isNewBriefcase = true;
    }

    let changeSetApplyOption: ChangeSetApplyOption | undefined;
    if (changeSetIndex > briefcase.changeSetIndex!) {
      changeSetApplyOption = ChangeSetApplyOption.Merge;
    } else if (changeSetIndex < briefcase.changeSetIndex!) {
      if (openParams.syncMode === SyncMode.PullAndPush) {
        Logger.logWarning(loggingCategory, `No support to open an older version when opening an IModel to push changes (SyncMode.PullAndPush). Cannot open briefcase ${briefcase.iModelId}:${briefcase.briefcaseId}.`);
        await BriefcaseManager.deleteBriefcase(accessToken, briefcase);
        return Promise.reject(new IModelError(BriefcaseStatus.CannotApplyChanges, "Cannot merge when there are reversed changes"));
      }
      changeSetApplyOption = ChangeSetApplyOption.Reverse;
    }

    if (changeSetApplyOption) {
      assert(briefcase.isOpen && briefcase.openParams!.openMode === OpenMode.ReadWrite); // Briefcase must be opened ReadWrite first to allow applying change sets
      try {
        await BriefcaseManager.applyChangeSets(accessToken, briefcase, IModelVersion.asOfChangeSet(changeSetId), changeSetApplyOption);
      } catch (error) {
        Logger.logWarning(loggingCategory, `Error merging changes to briefcase  ${briefcase.iModelId}:${briefcase.briefcaseId}. Deleting it so that it can be re-fetched again.`);
        await BriefcaseManager.deleteBriefcase(accessToken, briefcase);
        return Promise.reject(error);
      }
    }

    // Reopen the briefcase if the briefcase hasn't been opened with the required OpenMode
    if (briefcase.openParams!.openMode !== openParams.openMode)
      BriefcaseManager.reopenBriefcase(briefcase, openParams);

    // Add briefcase to cache if necessary
    if (isNewBriefcase) {
      // Note: This cannot be done right after creation since the version (that's part of the key to the cache)
      // is not established until the change sets are merged
      BriefcaseManager.cache.addBriefcase(briefcase);
    }

    return briefcase;
  }

  /** Close a briefcase */
  public static async close(accessToken: AccessToken, briefcase: BriefcaseEntry, keepBriefcase: KeepBriefcase): Promise<void> {
    assert(!briefcase.isStandalone, "Cannot use IModelDb.close() to close a standalone iModel. Use IModelDb.closeStandalone() instead");
    briefcase.onBeforeClose.raiseEvent(briefcase);
    BriefcaseManager.closeBriefcase(briefcase);
    if (keepBriefcase === KeepBriefcase.No)
      await BriefcaseManager.deleteBriefcase(accessToken, briefcase);
  }

  /** Get the change set from the specified id */
  private static async getChangeSetFromId(accessToken: AccessToken, iModelId: string, changeSetId: string): Promise<ChangeSet> {
    const changeSets: ChangeSet[] = await BriefcaseManager.hubClient.ChangeSets().get(accessToken, iModelId, new ChangeSetQuery().byId(changeSetId));
    if (changeSets.length > 0)
      return changeSets[0];

    return Promise.reject(new IModelError(BriefcaseStatus.VersionNotFound, changeSetId));
  }

  /** Finds any existing briefcase for the specified parameters. Pass null for the requiredChangeSet if the first version is to be retrieved */
  private static findCachedBriefcaseToOpen(accessToken: AccessToken, iModelId: string, requiredChangeSetIndex: number, requiredOpenParams: OpenParams): BriefcaseEntry | undefined {

    const requiredUserId = accessToken.getUserProfile()!.userId;

    const filterBriefcaseFn = (entry: BriefcaseEntry): boolean => {

      // Narrow down to entries for the specified iModel
      if (entry.iModelId !== iModelId)
        return false;

      // Narrow down to the exact same open parameters (if it was opened)
      if (entry.isOpen && (entry.openParams!.openMode !== requiredOpenParams.openMode || entry.openParams!.accessMode !== requiredOpenParams.accessMode || entry.openParams!.syncMode !== requiredOpenParams.syncMode))
        return false;

      // For PullOnly or FixedVersion briefcases, ensure that the briefcase is opened Standalone, and does NOT have any reversed changes
      // Note: We currently allow reversal only in Exclusive briefcases. Also, we reinstate any reversed changes in all briefcases when the
      // cache is initialized, but that may be removed in the future. See addBriefcaseToCache()
      if (requiredOpenParams.syncMode !== SyncMode.PullAndPush)
        return entry.briefcaseId === BriefcaseId.Standalone && !entry.reversedChangeSetId;

      // For PullAndPush briefcases, ensure that the user had acquired the briefcase the first time around
      // else if (requiredOpenParams.syncMode === SyncMode.PullAndPush)
      return entry.userId === requiredUserId;
    };

    // Narrow the cache down to the entries for the specified imodel, with the specified openMode (if defined) and those that don't have any change sets reversed
    const briefcases = this.cache.getFilteredBriefcases(filterBriefcaseFn);
    if (!briefcases || briefcases.length === 0)
      return undefined;

    let briefcase: BriefcaseEntry | undefined;

    /* FixedVersion, PullOnly - find a standalone briefcase */
    if (requiredOpenParams.syncMode !== SyncMode.PullAndPush) {

      // first prefer a briefcase that's open, and with changeSetIndex = requiredChangeSetIndex
      briefcase = briefcases.find((entry: BriefcaseEntry): boolean => {
        return entry.isOpen && entry.changeSetIndex === requiredChangeSetIndex;
      });
      if (briefcase)
        return briefcase;

      // next prefer a briefcase that's closed, and with changeSetIndex = requiredChangeSetIndex
      briefcase = briefcases.find((entry: BriefcaseEntry): boolean => {
        return !entry.isOpen && entry.changeSetIndex === requiredChangeSetIndex;
      });
      if (briefcase)
        return briefcase;

      // next prefer any standalone briefcase that's closed, and with changeSetIndex < requiredChangeSetIndex
      briefcase = briefcases.find((entry: BriefcaseEntry): boolean => {
        return !entry.isOpen && entry.changeSetIndex! < requiredChangeSetIndex;
      });
      if (briefcase)
        return briefcase;

      return undefined;
    }

    /* PullAndPush - find the acquired briefcase */

    // first prefer any briefcase with changeSetIndex = requiredChangeSetIndex
    briefcase = briefcases.find((entry: BriefcaseEntry): boolean => {
      return entry.changeSetIndex === requiredChangeSetIndex;
    });
    if (briefcase)
      return briefcase;

    // next prefer any briefcase with changeSetIndex < requiredChangeSetIndex
    briefcase = briefcases.find((entry: BriefcaseEntry): boolean => {
      return !entry.isOpen && entry.changeSetIndex! < requiredChangeSetIndex;
    });
    if (briefcase)
      return briefcase;

    return undefined;
  }

  private static setupBriefcase(briefcase: BriefcaseEntry, openParams: OpenParams): DbResult {
    const nativeDb: NativeDgnDb = new (NativePlatformRegistry.getNativePlatform()).NativeDgnDb();

    assert(openParams.openMode === OpenMode.ReadWrite); // Expect to setup briefcase as ReadWrite to allow pull and merge of changes (irrespective of the real openMode)

    let res: DbResult = nativeDb.openIModel(briefcase.pathname, openParams.openMode);
    if (DbResult.BE_SQLITE_OK !== res) {
      Logger.logError(loggingCategory, `Unable to open briefcase at ${briefcase.pathname}`);
      return res;
    }

    res = nativeDb.setBriefcaseId(briefcase.briefcaseId);
    if (DbResult.BE_SQLITE_OK !== res) {
      Logger.logError(loggingCategory, `Unable to setup briefcase id for ${briefcase.pathname}`);
      return res;
    }
    assert(nativeDb.getParentChangeSetId() === briefcase.changeSetId);

    briefcase.nativeDb = nativeDb;
    briefcase.openParams = openParams;
    briefcase.isOpen = true;
    briefcase.isStandalone = false;

    Logger.logTrace(loggingCategory, `Created briefcase ${briefcase.pathname}`);
    return DbResult.BE_SQLITE_OK;
  }

  /** Create a briefcase */
  private static async createBriefcase(accessToken: AccessToken, contextId: string, iModelId: string, openParams: OpenParams): Promise<BriefcaseEntry> {
    const iModel: HubIModel = (await BriefcaseManager.hubClient.IModels().get(accessToken, contextId, new IModelQuery().byId(iModelId)))[0];

    const briefcase = new BriefcaseEntry();
    briefcase.iModelId = iModelId;
    briefcase.userId = accessToken.getUserProfile()!.userId;

    if (openParams.syncMode !== SyncMode.PullAndPush) {
      /* FixedVersion, PullOnly => Create standalone briefcase */
      briefcase.pathname = BriefcaseManager.buildStandalonePathname(iModelId, iModel.name!);
      briefcase.briefcaseId = BriefcaseId.Standalone;
      await BriefcaseManager.downloadSeedFile(accessToken, iModelId, briefcase.pathname);
      briefcase.changeSetId = "";
      briefcase.changeSetIndex = 0;
    } else {
      /* PullAndPush => Acquire a briefcase from the hub */
      const hubBriefcase: HubBriefcase = await BriefcaseManager.acquireBriefcase(accessToken, iModelId);
      briefcase.pathname = BriefcaseManager.buildAcquiredPathname(iModelId, +hubBriefcase.briefcaseId!, iModel.name!);
      briefcase.briefcaseId = hubBriefcase.briefcaseId!;
      briefcase.fileId = hubBriefcase.fileId;
      await BriefcaseManager.downloadBriefcase(hubBriefcase, briefcase.pathname);
      briefcase.changeSetId = hubBriefcase.mergedChangeSetId!;
      briefcase.changeSetIndex = await BriefcaseManager.getChangeSetIndexFromId(accessToken, iModelId, briefcase.changeSetId);
    }

    const res: DbResult = BriefcaseManager.setupBriefcase(briefcase, openParams);
    if (DbResult.BE_SQLITE_OK !== res) {
      Logger.logWarning(loggingCategory, `Unable to create briefcase ${briefcase.pathname}. Deleting any remnants of it`);
      await BriefcaseManager.deleteBriefcase(accessToken, briefcase);
      throw new IModelError(res, briefcase.pathname);
    }

    return briefcase;
  }

  /** Acquire a briefcase */
  private static async acquireBriefcase(accessToken: AccessToken, iModelId: string): Promise<HubBriefcase> {
    const briefcase: HubBriefcase = await BriefcaseManager.hubClient.Briefcases().create(accessToken, iModelId);
    if (!briefcase) {
      Logger.logError(loggingCategory, "Could not acquire briefcase"); // Could well be that the current user does not have the appropriate access
      return Promise.reject(new IModelError(BriefcaseStatus.CannotAcquire));
    }
    return briefcase;
  }

  /** Downloads the briefcase file */
  private static async downloadBriefcase(briefcase: Briefcase, seedPathname: string): Promise<void> {
    if (IModelJsFs.existsSync(seedPathname))
      return;
    return BriefcaseManager.hubClient.Briefcases().download(briefcase, seedPathname)
      .catch(() => {
        return Promise.reject(new IModelError(BriefcaseStatus.CannotDownload));
      });
  }

  /** Downloads the briefcase seed file */
  private static async downloadSeedFile(accessToken: AccessToken, imodelId: string, seedPathname: string): Promise<void> {
    if (IModelJsFs.existsSync(seedPathname))
      return;
    return BriefcaseManager.hubClient.IModels().download(accessToken, imodelId, seedPathname)
      .catch(() => {
        return Promise.reject(new IModelError(BriefcaseStatus.CannotDownload));
      });
  }

  /** Deletes a briefcase from the local disk (if it exists) */
  private static deleteBriefcaseFromLocalDisk(briefcase: BriefcaseEntry) {
    const dirName = path.dirname(briefcase.pathname);
    BriefcaseManager.deleteFolderRecursive(dirName);
  }

  /** Deletes a briefcase from the hub (if it exists) */
  private static async deleteBriefcaseFromHub(accessToken: AccessToken, briefcase: BriefcaseEntry): Promise<void> {
    assert(!!briefcase.iModelId);
    if (briefcase.briefcaseId === BriefcaseId.Standalone)
      return;

    try {
      await BriefcaseManager.hubClient.Briefcases().get(accessToken, briefcase.iModelId, new BriefcaseQuery().byId(briefcase.briefcaseId));
    } catch (err) {
      return; // Briefcase does not exist on the hub, or cannot be accessed
    }

    await BriefcaseManager.hubClient.Briefcases().delete(accessToken, briefcase.iModelId, briefcase.briefcaseId)
      .catch(() => {
        Logger.logError(loggingCategory, "Could not delete the acquired briefcase"); // Could well be that the current user does not have the appropriate access
      });
  }

  /** Deletes a briefcase from the cache (if it exists) */
  private static deleteBriefcaseFromCache(briefcase: BriefcaseEntry) {
    if (!BriefcaseManager.cache.findBriefcase(briefcase))
      return;

    BriefcaseManager.cache.deleteBriefcase(briefcase);
  }

  /** Deletes a briefcase, and releases its references in iModelHub if necessary */
  private static async deleteBriefcase(accessToken: AccessToken, briefcase: BriefcaseEntry): Promise<void> {
    BriefcaseManager.deleteBriefcaseFromCache(briefcase);
    await BriefcaseManager.deleteBriefcaseFromHub(accessToken, briefcase);
    BriefcaseManager.deleteBriefcaseFromLocalDisk(briefcase);
  }

  /** Get change sets in the specified range
   *  * Gets change sets *after* the specified fromChangeSetId, up to and including the toChangeSetId
   *  * If the ids are the same returns an empty array
   */
  private static async getChangeSets(accessToken: AccessToken, iModelId: string, includeDownloadLink: boolean, fromChangeSetId: string, toChangeSetId: string): Promise<ChangeSet[]> {
    if (toChangeSetId === "" /* first version */ || fromChangeSetId === toChangeSetId)
      return new Array<ChangeSet>();

    const query = new ChangeSetQuery();
    if (fromChangeSetId)
      query.fromId(fromChangeSetId);
    if (includeDownloadLink)
      query.selectDownloadUrl();
    const allChangeSets: ChangeSet[] = await BriefcaseManager.hubClient.ChangeSets().get(accessToken, iModelId, query);

    const changeSets = new Array<ChangeSet>();
    for (const changeSet of allChangeSets) {
      changeSets.push(changeSet);
      if (changeSet.wsgId === toChangeSetId)
        return changeSets;
    }

    return Promise.reject(new IModelError(BriefcaseStatus.VersionNotFound));
  }

  private static async downloadChangeSetsInternal(iModelId: string, changeSets: ChangeSet[]) {
    const changeSetsPath: string = BriefcaseManager.getChangeSetsPath(iModelId);

    const changeSetsToDownload = new Array<ChangeSet>();
    for (const changeSet of changeSets) {
      const changeSetPathname = path.join(changeSetsPath, changeSet.fileName!);
      if (!IModelJsFs.existsSync(changeSetPathname))
        changeSetsToDownload.push(changeSet);
    }

    // download
    if (changeSetsToDownload.length > 0) {
      await BriefcaseManager.hubClient.ChangeSets().download(changeSetsToDownload, changeSetsPath)
        .catch(() => {
          return Promise.reject(new IModelError(BriefcaseStatus.CannotDownload));
        });
    }
  }

  /** Downloads change sets in the specified range.
   *  * Downloads change sets *after* the specified fromChangeSetId, up to and including the toChangeSetId
   *  * If the ids are the same returns an empty array.
   */
  public static async downloadChangeSets(accessToken: AccessToken, iModelId: string, fromChangeSetId: string, toChangeSetId: string): Promise<ChangeSet[]> {
    const changeSets = await BriefcaseManager.getChangeSets(accessToken, iModelId, true /*includeDownloadLink*/, fromChangeSetId, toChangeSetId);
    if (changeSets.length === 0)
      return new Array<ChangeSet>();

    await BriefcaseManager.downloadChangeSetsInternal(iModelId, changeSets);

    return changeSets;
  }

  /** Open a standalone iModel from the local disk */
  public static openStandalone(pathname: string, openMode: OpenMode, enableTransactions: boolean): BriefcaseEntry {
    if (BriefcaseManager.cache.findBriefcaseByToken(new IModelToken(pathname)))
      throw new IModelError(DbResult.BE_SQLITE_CANTOPEN, `Cannot open ${pathname} again - it has already been opened once`);

    const nativeDb: NativeDgnDb = new (NativePlatformRegistry.getNativePlatform()).NativeDgnDb();

    const res = nativeDb.openIModel(pathname, openMode);
    if (DbResult.BE_SQLITE_OK !== res)
      throw new IModelError(res, pathname);

    let briefcaseId: number = nativeDb.getBriefcaseId();
    if (enableTransactions) {
      if (briefcaseId === BriefcaseId.Illegal || briefcaseId === BriefcaseId.Master) {
        briefcaseId = BriefcaseId.Standalone;
        nativeDb.setBriefcaseId(briefcaseId);
      }
      assert(nativeDb.getBriefcaseId() !== BriefcaseId.Illegal || nativeDb.getBriefcaseId() !== BriefcaseId.Master);
    }

    const briefcase = new BriefcaseEntry();
    briefcase.iModelId = nativeDb.getDbGuid();
    briefcase.pathname = pathname;
    briefcase.changeSetId = nativeDb.getParentChangeSetId();
    briefcase.briefcaseId = briefcaseId;
    briefcase.isOpen = true;
    briefcase.openParams = OpenParams.standalone(openMode);
    briefcase.isStandalone = true;
    briefcase.nativeDb = nativeDb;

    BriefcaseManager.cache.addBriefcase(briefcase);
    return briefcase;
  }

  /** Create a standalone iModel from the local disk */
  public static createStandalone(fileName: string, args: CreateIModelProps): BriefcaseEntry {
    if (BriefcaseManager.cache.findBriefcaseByToken(new IModelToken(fileName)))
      throw new IModelError(DbResult.BE_SQLITE_ERROR_FileExists, `Cannot create file ${fileName} again - it already exists`);

    const nativeDb: NativeDgnDb = new (NativePlatformRegistry.getNativePlatform()).NativeDgnDb();

    const res: DbResult = nativeDb.createIModel(fileName, JSON.stringify(args));
    if (DbResult.BE_SQLITE_OK !== res)
      throw new IModelError(res, fileName);

    nativeDb.setBriefcaseId(BriefcaseId.Standalone);

    const briefcase = new BriefcaseEntry();
    briefcase.iModelId = nativeDb.getDbGuid();
    briefcase.pathname = fileName;
    briefcase.changeSetId = "";
    briefcase.briefcaseId = BriefcaseId.Standalone;
    briefcase.isOpen = true;
    briefcase.openParams = OpenParams.standalone(OpenMode.ReadWrite);
    briefcase.isStandalone = true;
    briefcase.nativeDb = nativeDb;

    BriefcaseManager.cache.addBriefcase(briefcase);
    return briefcase;
  }

  /** Close the standalone briefcase */
  public static closeStandalone(briefcase: BriefcaseEntry) {
    assert(briefcase.isStandalone, "Cannot use IModelDb.closeStandalone() to close a non-standalone iModel. Use IModelDb.close() instead");
    briefcase.onBeforeClose.raiseEvent(briefcase);
    BriefcaseManager.closeBriefcase(briefcase);
    if (BriefcaseManager.cache.findBriefcase(briefcase))
      BriefcaseManager.cache.deleteBriefcase(briefcase);
  }

  /** Purge closed briefcases */
  public static async purgeClosed(accessToken: AccessToken) {
    await BriefcaseManager.memoizedInitCache(accessToken);

    const briefcases = BriefcaseManager.cache.getFilteredBriefcases((briefcase: BriefcaseEntry) => !briefcase.isOpen);
    for (const briefcase of briefcases) {
      await BriefcaseManager.deleteBriefcase(accessToken, briefcase);
    }
  }

  private static deleteFolderRecursive(folderPath: string) {
    if (!IModelJsFs.existsSync(folderPath))
      return;

    try {
      const files = IModelJsFs.readdirSync(folderPath);
      for (const file of files) {
        const curPath = path.join(folderPath, file);
        if (IModelJsFs.lstatSync(curPath)!.isDirectory) {
          BriefcaseManager.deleteFolderRecursive(curPath);
        } else {
          try {
            IModelJsFs.unlinkSync(curPath);
          } catch (error) {
            Logger.logError(loggingCategory, `Cannot delete file ${curPath}`);
            throw error;
          }
        }
      }
      try {
        IModelJsFs.rmdirSync(folderPath);
      } catch (error) {
        Logger.logError(loggingCategory, `Cannot delete folder: ${folderPath}`);
        throw error;
      }
    } catch (error) {
    }
  }

  /** Purge all briefcases and reset the briefcase manager */
  public static purgeAll() {
    if (IModelJsFs.existsSync(BriefcaseManager.cacheDir))
      BriefcaseManager.deleteFolderRecursive(BriefcaseManager.cacheDir);

    BriefcaseManager.clearCache();
  }

  /** Find the existing briefcase */
  public static findBriefcaseByToken(iModelToken: IModelToken): BriefcaseEntry | undefined {
    return BriefcaseManager.cache.findBriefcaseByToken(iModelToken);
  }

  private static buildChangeSetTokens(changeSets: ChangeSet[], changeSetsPath: string): ChangeSetToken[] {
    const changeSetTokens = new Array<ChangeSetToken>();
    changeSets.forEach((changeSet: ChangeSet) => {
      const changeSetPathname = path.join(changeSetsPath, changeSet.fileName!);
      changeSetTokens.push(new ChangeSetToken(changeSet.wsgId, changeSet.parentId!, +changeSet.index!, changeSetPathname, changeSet.containsSchemaChanges!));
    });
    return changeSetTokens;
  }

  private static openBriefcase(iModelId: string, pathname: string, openParams: OpenParams): BriefcaseEntry {
    const briefcase = new BriefcaseEntry();
    briefcase.iModelId = iModelId;
    briefcase.pathname = pathname;

    briefcase.nativeDb = new (NativePlatformRegistry.getNativePlatform()).NativeDgnDb();
    const res: DbResult = briefcase.nativeDb.openIModel(briefcase.pathname, openParams.openMode);
    if (DbResult.BE_SQLITE_OK !== res)
      throw new IModelError(DbResult.BE_SQLITE_ERROR, `Unable to open briefcase at ${briefcase.pathname}`);

    briefcase.isOpen = true;
    briefcase.openParams = openParams;
    briefcase.isStandalone = false;
    briefcase.briefcaseId = briefcase.nativeDb.getBriefcaseId();
    briefcase.changeSetId = briefcase.nativeDb.getParentChangeSetId();
    briefcase.reversedChangeSetId = briefcase.nativeDb.getReversedChangeSetId();

    return briefcase;
  }

  private static closeBriefcase(briefcase: BriefcaseEntry) {
    assert(briefcase.isOpen, "Briefcase must be open for it to be closed");
    briefcase.nativeDb.closeIModel();
    briefcase.isOpen = false;
    briefcase.openParams = undefined;
  }

  private static reopenBriefcase(briefcase: BriefcaseEntry, openParams: OpenParams) {
    if (briefcase.isOpen)
      BriefcaseManager.closeBriefcase(briefcase);

    briefcase.nativeDb = briefcase.nativeDb || new (NativePlatformRegistry.getNativePlatform()).NativeDgnDb();

    const res: DbResult = briefcase.nativeDb!.openIModel(briefcase.pathname, openParams.openMode);
    if (DbResult.BE_SQLITE_OK !== res)
      throw new IModelError(res, briefcase.pathname);

    briefcase.openParams = openParams;
    briefcase.isOpen = true;
  }

  private static async applyChangeSets(accessToken: AccessToken, briefcase: BriefcaseEntry, targetVersion: IModelVersion, processOption: ChangeSetApplyOption): Promise<void> {
    assert(!!briefcase.nativeDb && briefcase.isOpen);
    assert(briefcase.nativeDb.getParentChangeSetId() === briefcase.changeSetId, "Mismatch between briefcase and the native Db");

    if (briefcase.changeSetIndex === undefined)
      return Promise.reject(new IModelError(ChangeSetStatus.ApplyError, "Cannot apply changes to a standalone file"));

    const targetChangeSetId: string = await targetVersion.evaluateChangeSet(accessToken, briefcase.iModelId, BriefcaseManager.hubClient);
    const targetChangeSetIndex: number = await BriefcaseManager.getChangeSetIndexFromId(accessToken, briefcase.iModelId, targetChangeSetId);
    if (targetChangeSetIndex === undefined)
      return Promise.reject(new IModelError(ChangeSetStatus.ApplyError, "Could not determine change set information from the Hub"));

    const hasReversedChanges = briefcase.reversedChangeSetId !== undefined;

    const currentChangeSetId: string = hasReversedChanges ? briefcase.reversedChangeSetId! : briefcase.changeSetId!;
    const currentChangeSetIndex: number = hasReversedChanges ? briefcase.reversedChangeSetIndex! : briefcase.changeSetIndex!;

    if (targetChangeSetIndex === currentChangeSetIndex)
      return Promise.resolve(); // nothing to apply

    switch (processOption) {
      case ChangeSetApplyOption.Merge:
        if (hasReversedChanges)
          return Promise.reject(new IModelError(ChangeSetStatus.CannotMergeIntoReversed, "Cannot merge when there are reversed changes"));
        if (targetChangeSetIndex < currentChangeSetIndex)
          return Promise.reject(new IModelError(ChangeSetStatus.NothingToMerge, "Nothing to merge"));

        break;
      case ChangeSetApplyOption.Reinstate:
        if (!hasReversedChanges)
          return Promise.reject(new IModelError(ChangeSetStatus.ApplyError, "No reversed changes to reinstate"));
        if (targetChangeSetIndex < currentChangeSetIndex)
          return Promise.reject(new IModelError(ChangeSetStatus.ApplyError, "Cannot reinstate to an earlier version"));
        assert(briefcase.openParams!.accessMode !== AccessMode.Shared, "Cannot reinstate. If a Db has shared access, we should NOT have allowed to reverse in the first place!");

        break;
      case ChangeSetApplyOption.Reverse:
        if (targetChangeSetIndex >= currentChangeSetIndex)
          return Promise.reject(new IModelError(ChangeSetStatus.ApplyError, "Cannot reverse to a later version"));
        if (briefcase.openParams!.accessMode === AccessMode.Shared)
          return Promise.reject(new IModelError(ChangeSetStatus.ApplyError, "Cannot reverse changes when the Db allows shared access - open with AccessMode.Exclusive"));

        break;
      default:
        assert(false, "Unknown change set process option");
        return Promise.reject(new IModelError(ChangeSetStatus.ApplyError, "Unknown ChangeSet process option"));
    }

    const reverse: boolean = (targetChangeSetIndex < currentChangeSetIndex);
    const changeSets: ChangeSet[] = await BriefcaseManager.downloadChangeSets(accessToken, briefcase.iModelId, reverse ? targetChangeSetId : currentChangeSetId, reverse ? currentChangeSetId : targetChangeSetId);
    assert(changeSets.length <= Math.abs(targetChangeSetIndex - currentChangeSetIndex));
    if (reverse)
      changeSets.reverse();

    const changeSetTokens: ChangeSetToken[] = BriefcaseManager.buildChangeSetTokens(changeSets, BriefcaseManager.getChangeSetsPath(briefcase.iModelId));

    // Close Db before merge (if there are schema changes)
    const containsSchemaChanges: boolean = changeSets.some((changeSet: ChangeSet) => changeSet.containsSchemaChanges === ContainsSchemaChanges.Yes);
    if (containsSchemaChanges && briefcase.isOpen)
      briefcase.onBeforeClose.raiseEvent(briefcase);

    // Apply the changes
    const status: ChangeSetStatus = briefcase.nativeDb!.applyChangeSets(JSON.stringify(changeSetTokens), processOption);
    if (ChangeSetStatus.Success !== status)
      return Promise.reject(new IModelError(status));

    // Mark Db as reopened after merge (if there are schema changes)
    if (containsSchemaChanges)
      briefcase.isOpen = true;

    switch (processOption) {
      case ChangeSetApplyOption.Merge:
        BriefcaseManager.updateBriefcaseVersion(briefcase, targetChangeSetId, targetChangeSetIndex);
        assert(briefcase.nativeDb.getParentChangeSetId() === briefcase.changeSetId);
        break;
      case ChangeSetApplyOption.Reinstate:
        if (targetChangeSetIndex === briefcase.changeSetIndex) {
          briefcase.reversedChangeSetIndex = undefined;
          briefcase.reversedChangeSetId = undefined;
        } else {
          briefcase.reversedChangeSetIndex = targetChangeSetIndex;
          briefcase.reversedChangeSetId = targetChangeSetId;
        }
        assert(briefcase.nativeDb.getReversedChangeSetId() === briefcase.reversedChangeSetId);
        break;
      case ChangeSetApplyOption.Reverse:
        briefcase.reversedChangeSetIndex = targetChangeSetIndex;
        briefcase.reversedChangeSetId = targetChangeSetId;
        assert(briefcase.nativeDb.getReversedChangeSetId() === briefcase.reversedChangeSetId);
        break;
      default:
        assert(false, "Unknown change set process option");
        return Promise.reject(new IModelError(BriefcaseStatus.CannotApplyChanges, "Unknown ChangeSet process option"));
    }

    briefcase.onChangesetApplied.raiseEvent();
  }

  private static updateBriefcaseVersion(briefcase: BriefcaseEntry, changeSetId: string, changeSetIndex: number) {
    const oldKey = briefcase.getKey();
    briefcase.changeSetId = changeSetId;
    briefcase.changeSetIndex = changeSetIndex;

    // Update cache if necessary
    if (BriefcaseManager.cache.findBriefcaseByKey(oldKey)) {
      BriefcaseManager.cache.deleteBriefcaseByKey(oldKey);
      BriefcaseManager.cache.addBriefcase(briefcase);
    }
  }

  public static async reverseChanges(accessToken: AccessToken, briefcase: BriefcaseEntry, reverseToVersion: IModelVersion): Promise<void> {
    return BriefcaseManager.applyChangeSets(accessToken, briefcase, reverseToVersion, ChangeSetApplyOption.Reverse);
  }

  public static async reinstateChanges(accessToken: AccessToken, briefcase: BriefcaseEntry, reinstateToVersion?: IModelVersion): Promise<void> {
    const targetVersion: IModelVersion = reinstateToVersion || IModelVersion.asOfChangeSet(briefcase.changeSetId);
    return BriefcaseManager.applyChangeSets(accessToken, briefcase, targetVersion, ChangeSetApplyOption.Reinstate);
  }

  /**
   * Pull and merge changes from the hub
   * @param accessToken Delegation token of the authorized user
   * @param briefcase Local briefcase
   * @param mergeToVersion Version of the iModel to merge until.
   */
  public static async pullAndMergeChanges(accessToken: AccessToken, briefcase: BriefcaseEntry, mergeToVersion: IModelVersion = IModelVersion.latest()): Promise<void> {
    await BriefcaseManager.updatePendingChangeSets(accessToken, briefcase);
    return BriefcaseManager.applyChangeSets(accessToken, briefcase, mergeToVersion, ChangeSetApplyOption.Merge);
  }

  private static startCreateChangeSet(briefcase: BriefcaseEntry): ChangeSetToken {
    const res: ErrorStatusOrResult<ChangeSetStatus, string> = briefcase.nativeDb!.startCreateChangeSet();
    if (res.error)
      throw new IModelError(res.error.status);
    return JSON.parse(res.result!);
  }

  private static finishCreateChangeSet(briefcase: BriefcaseEntry) {
    const status = briefcase.nativeDb!.finishCreateChangeSet();
    if (ChangeSetStatus.Success !== status)
      throw new IModelError(status);
  }

  private static abandonCreateChangeSet(briefcase: BriefcaseEntry) {
    briefcase.nativeDb!.abandonCreateChangeSet();
  }

  /** Get array of pending ChangeSet ids that need to have their codes updated */
  private static getPendingChangeSets(briefcase: BriefcaseEntry): string[] {
    const res: ErrorStatusOrResult<DbResult, string> = briefcase.nativeDb!.getPendingChangeSets();
    if (res.error)
      throw new IModelError(res.error.status);
    return JSON.parse(res.result!) as string[];
  }

  /** Add a pending ChangeSet before updating its codes */
  private static addPendingChangeSet(briefcase: BriefcaseEntry, changeSetId: string): void {
    const result = briefcase.nativeDb!.addPendingChangeSet(changeSetId);
    if (DbResult.BE_SQLITE_OK !== result)
      throw new IModelError(result);
  }

  /** Remove a pending ChangeSet after its codes have been updated */
  private static removePendingChangeSet(briefcase: BriefcaseEntry, changeSetId: string): void {
    const result = briefcase.nativeDb!.removePendingChangeSet(changeSetId);
    if (DbResult.BE_SQLITE_OK !== result)
      throw new IModelError(result);
  }

  /** Update codes for all pending ChangeSets */
  private static async updatePendingChangeSets(accessToken: AccessToken, briefcase: BriefcaseEntry): Promise<void> {
    let pendingChangeSets = BriefcaseManager.getPendingChangeSets(briefcase);
    if (pendingChangeSets.length === 0)
      return;

    pendingChangeSets = pendingChangeSets.slice(0, 100);

    const query = new ChangeSetQuery().filter(`$id+in+[${pendingChangeSets.map((value: string) => `'${value}'`).join(",")}]`).selectDownloadUrl();
    const changeSets: ChangeSet[] = await BriefcaseManager.hubClient.ChangeSets().get(accessToken, briefcase.iModelId, query);

    await BriefcaseManager.downloadChangeSetsInternal(briefcase.iModelId, changeSets);

    const changeSetTokens: ChangeSetToken[] = BriefcaseManager.buildChangeSetTokens(changeSets, BriefcaseManager.getChangeSetsPath(briefcase.iModelId));

    for (const token of changeSetTokens) {
      try {
        const codes = BriefcaseManager.extractCodesFromFile(briefcase, [token]);
        await BriefcaseManager.hubClient.Codes().update(accessToken, briefcase.iModelId, codes, { deniedCodes: true, continueOnConflict: true });
        BriefcaseManager.removePendingChangeSet(briefcase, token.id);
      } catch (error) {
        if (error instanceof ConflictingCodesError) {
          briefcase.conflictError = error;
          BriefcaseManager.removePendingChangeSet(briefcase, token.id);
        }
      }
    }
  }

  /** Parse Code array from json */
  private static parseCodesFromJson(briefcase: BriefcaseEntry, json: string): Code[] {
    return JSON.parse(json, (key: any, value: any) => {
      if (key === "state") {
        return (value as number);
      }
      // If the key is a number, it is an array member.
      if (!Number.isNaN(Number.parseInt(key))) {
        const code = new Code();
        Object.assign(code, value);
        code.briefcaseId = briefcase.briefcaseId;
        return code;
      }
      return value;
    }) as Code[];
  }

  /** Extracts codes from current ChangeSet */
  private static extractCodes(briefcase: BriefcaseEntry): Code[] {
    const res: ErrorStatusOrResult<DbResult, string> = briefcase.nativeDb!.extractCodes();
    if (res.error)
      throw new IModelError(res.error.status);
    return BriefcaseManager.parseCodesFromJson(briefcase, res.result!);
  }

  /** Extracts codes from ChangeSet file */
  private static extractCodesFromFile(briefcase: BriefcaseEntry, changeSetTokens: ChangeSetToken[]): Code[] {
    const res: ErrorStatusOrResult<DbResult, string> = briefcase.nativeDb!.extractCodesFromFile(JSON.stringify(changeSetTokens));
    if (res.error)
      throw new IModelError(res.error.status);
    return BriefcaseManager.parseCodesFromJson(briefcase, res.result!);
  }

  /** Attempt to update codes without rejecting so pull wouldn't fail */
  private static async tryUpdatingCodes(accessToken: AccessToken, briefcase: BriefcaseEntry, changeSet: ChangeSet, relinquishCodesLocks: boolean): Promise<void> {
    // Add ChangeSet id, in case updating failed due to something else than conflicts
    BriefcaseManager.addPendingChangeSet(briefcase, changeSet.id!);

    let failedUpdating = false;
    try {
      await BriefcaseManager.hubClient.Codes().update(accessToken, briefcase.iModelId, BriefcaseManager.extractCodes(briefcase), { deniedCodes: true, continueOnConflict: true });
    } catch (error) {
      if (error instanceof ConflictingCodesError) {
        const msg = `Found conflicting codes when pushing briefcase ${briefcase.iModelId}:${briefcase.briefcaseId} changes.`;
        Logger.logError(loggingCategory, msg);
        briefcase.conflictError = error;
      } else {
        failedUpdating = true;
      }
    }

    // Cannot retry relinquishing later, ignore error
    try {
      if (relinquishCodesLocks) {
        await BriefcaseManager.hubClient.Codes().deleteAll(accessToken, briefcase.iModelId, briefcase.briefcaseId);
        await BriefcaseManager.hubClient.Locks().deleteAll(accessToken, briefcase.iModelId, briefcase.briefcaseId);
      }
    } catch (error) {
      const msg = `Relinquishing codes or locks has failed with: ${error}`;
      Logger.logError(loggingCategory, msg);
    }

    // Remove ChangeSet id if it succeeded or failed with conflicts
    if (!failedUpdating)
      BriefcaseManager.removePendingChangeSet(briefcase, changeSet.id!);
  }

  /** Creates a change set file from the changes in a standalone iModel
   * @return Path to the standalone change set file
   * @hidden
   */
  public static createStandaloneChangeSet(briefcase: BriefcaseEntry): ChangeSetToken {
    if (!briefcase.isStandalone)
      throw new IModelError(BentleyStatus.ERROR);

    const changeSetToken: ChangeSetToken = BriefcaseManager.startCreateChangeSet(briefcase);
    BriefcaseManager.finishCreateChangeSet(briefcase);

    return changeSetToken;
  }

  /** Applies a change set to a standalone iModel */
  public static applyStandaloneChangeSets(briefcase: BriefcaseEntry, changeSetTokens: ChangeSetToken[], processOption: ChangeSetApplyOption): ChangeSetStatus {
    if (!briefcase.isStandalone)
      throw new IModelError(BentleyStatus.ERROR);

    return briefcase.nativeDb!.applyChangeSets(JSON.stringify(changeSetTokens), processOption);
  }

  /** Dumps a change set */
  public static dumpChangeSet(briefcase: BriefcaseEntry, changeSetToken: ChangeSetToken) {
    briefcase.nativeDb!.dumpChangeSet(JSON.stringify(changeSetToken));
  }

  /** Attempt to push a ChangeSet to iModel Hub */
  private static async pushChangeSet(accessToken: AccessToken, briefcase: BriefcaseEntry, description: string, relinquishCodesLocks: boolean): Promise<void> {
    if (briefcase.openParams!.syncMode !== SyncMode.PullAndPush) {
      throw new IModelError(BriefcaseStatus.CannotUpload, "Cannot push from an IModelDb that's opened PullOnly");
    }

    const changeSetToken: ChangeSetToken = BriefcaseManager.startCreateChangeSet(briefcase);
    const changeSet = new ChangeSet();
    changeSet.briefcaseId = briefcase.briefcaseId;
    changeSet.id = changeSetToken.id;
    changeSet.parentId = changeSetToken.parentId;
    changeSet.containsSchemaChanges = changeSetToken.containsSchemaChanges;
    changeSet.seedFileId = briefcase.fileId!;
    changeSet.fileSize = IModelJsFs.lstatSync(changeSetToken.pathname)!.size.toString();
    changeSet.description = description;
    if (changeSet.description.length >= 255) {
      Logger.logWarning(loggingCategory, "pushChanges - Truncating description to 255 characters. " + changeSet.description);
      changeSet.description = changeSet.description.slice(0, 254);
    }

    let postedChangeSet: ChangeSet | undefined;
    try {
      postedChangeSet = await BriefcaseManager.hubClient.ChangeSets().create(accessToken, briefcase.iModelId, changeSet, changeSetToken.pathname);
    } catch (error) {
      // If ChangeSet already exists, updating codes and locks might have timed out.
      if (!(error instanceof IModelHubError) || error.errorNumber !== IModelHubStatus.ChangeSetAlreadyExists) {
        Promise.reject(error);
      }
    }

    await BriefcaseManager.tryUpdatingCodes(accessToken, briefcase, changeSet, relinquishCodesLocks);

    BriefcaseManager.finishCreateChangeSet(briefcase);
    BriefcaseManager.updateBriefcaseVersion(briefcase, postedChangeSet!.wsgId, +postedChangeSet!.index!);
  }

  /** Attempt to pull merge and push once */
  private static async pushChangesOnce(accessToken: AccessToken, briefcase: BriefcaseEntry, description: string, relinquishCodesLocks: boolean): Promise<void> {
    await BriefcaseManager.pullAndMergeChanges(accessToken, briefcase, IModelVersion.latest());
    await BriefcaseManager.pushChangeSet(accessToken, briefcase, description, relinquishCodesLocks).catch((err) => {
      BriefcaseManager.abandonCreateChangeSet(briefcase);
      return Promise.reject(err);
    });
  }

  /** Return true if should attempt pushing again. */
  private static shouldRetryPush(error: any): boolean {
    if (error instanceof IModelHubError && error.errorNumber) {
      switch (error.errorNumber!) {
        case IModelHubStatus.AnotherUserPushing:
        case IModelHubStatus.PullIsRequired:
        case IModelHubStatus.DatabaseTemporarilyLocked:
        case IModelHubStatus.iModelHubOperationFailed:
          return true;
      }
    }
    return false;
  }

  /** Push local changes to the hub
   * @param accessToken The access token of the account that has write access to the iModel. This may be a service account.
   * @param briefcase Identifies the IModelDb that contains the pending changes.
   * @param description a description of the changeset that is to be pushed.
   */
  public static async pushChanges(accessToken: AccessToken, briefcase: BriefcaseEntry, description: string, relinquishCodesLocks?: boolean): Promise<void> {
    for (let i = 0; i < 5; ++i) {
      let pushed: boolean = false;
      let error: any;
      await BriefcaseManager.pushChangesOnce(accessToken, briefcase, description, relinquishCodesLocks || false).then(() => {
        pushed = true;
      }).catch((err) => {
        error = err;
      });
      if (pushed) {
        return Promise.resolve();
      }
      if (!BriefcaseManager.shouldRetryPush(error)) {
        return Promise.reject(error);
      }
      const delay: number = Math.floor(Math.random() * 4800) + 200;
      await new Promise((resolve: any) => setTimeout(resolve, delay));
    }
  }

  /** Create an iModel on iModelHub */
  public static async create(accessToken: AccessToken, projectId: string, hubName: string, args: CreateIModelProps): Promise<string> {
    await BriefcaseManager.memoizedInitCache(accessToken);
    assert(!!BriefcaseManager.hubClient);

    const nativeDb: NativeDgnDb = new (NativePlatformRegistry.getNativePlatform()).NativeDgnDb();

    const scratchDir = BriefcaseManager.buildScratchPath();
    if (!IModelJsFs.existsSync(scratchDir))
      IModelJsFs.mkdirSync(scratchDir);

    const fileName = path.join(scratchDir, hubName + ".bim");
    if (IModelJsFs.existsSync(fileName))
      IModelJsFs.unlinkSync(fileName); // Note: Cannot create two files with the same name at the same time with multiple async calls.

    let res: DbResult = nativeDb.createIModel(fileName, JSON.stringify(args));
    if (DbResult.BE_SQLITE_OK !== res)
      throw new IModelError(res, fileName);

    res = nativeDb.saveChanges();
    if (DbResult.BE_SQLITE_OK !== res)
      throw new IModelError(res);

    nativeDb.closeIModel();

    const iModelId: string = await BriefcaseManager.upload(accessToken, projectId, fileName, hubName, args.rootSubject.description);
    return iModelId;
  }

  /** Pushes a new iModel to the Hub */
  private static async upload(accessToken: AccessToken, projectId: string, pathname: string, hubName?: string, hubDescription?: string, timeOutInMilliseconds: number = 2 * 60 * 1000): Promise<string> {
    hubName = hubName || path.basename(pathname, ".bim");

    const iModel: HubIModel = await BriefcaseManager.hubClient.IModels().create(accessToken, projectId, hubName, pathname, hubDescription, undefined, timeOutInMilliseconds);
    return iModel.wsgId;
  }

  /** @hidden */
  public static async deleteAllBriefcases(accessToken: AccessToken, iModelId: string) {
    if (BriefcaseManager.hubClient === undefined)
      return;
    const promises = new Array<Promise<void>>();
    const briefcases = await BriefcaseManager.hubClient.Briefcases().get(accessToken, iModelId);
    briefcases.forEach((briefcase: Briefcase) => {
      promises.push(BriefcaseManager.hubClient.Briefcases().delete(accessToken, iModelId, briefcase.briefcaseId!));
    });
    return Promise.all(promises);
  }

}<|MERGE_RESOLUTION|>--- conflicted
+++ resolved
@@ -213,13 +213,9 @@
     if (!BriefcaseManager._hubClient) {
       if (!IModelHost.configuration)
         throw new Error("IModelHost.startup() should be called before any backend operations");
-<<<<<<< HEAD
       // If the host has a server handler, then assume that it will supply the FileHandler. If not, then default to Azure as we used to do.
-      const fileHandler = (IModelHost.configuration.iModelServerHandler === undefined) ? new AzureFileHandler() : undefined;
+      const fileHandler = (IModelHost.configuration.iModelServerHandler === undefined) ? new AzureFileHandler(false) : undefined;
       BriefcaseManager._hubClient = new IModelHubClient(IModelHost.configuration.iModelHubDeployConfig, fileHandler, IModelHost.configuration.iModelServerHandler);
-=======
-      BriefcaseManager._hubClient = new IModelHubClient(IModelHost.configuration.iModelHubDeployConfig, new AzureFileHandler(false));
->>>>>>> e5f3413c
     }
     return BriefcaseManager._hubClient;
   }
