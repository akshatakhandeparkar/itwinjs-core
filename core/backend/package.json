{
  "name": "@bentley/imodeljs-backend",
<<<<<<< HEAD
  "version": "0.191.0-dev.8",
=======
  "version": "0.191.0-dev.9",
>>>>>>> 16a7b892
  "description": "iModel.js backend components",
  "main": "lib/imodeljs-backend.js",
  "typings": "lib/imodeljs-backend",
  "license": "MIT",
  "engines": {
    "node": ">=10.11.0 <11.0"
  },
  "scripts": {
    "build": "tsc 1>&2 && npm run copy:assets && npm run copy:test-assets && node ./node_modules/@bentley/build-tools/scripts/ignoreargs.js 1>&2",
    "clean": "rimraf lib package-deps.json",
    "docs": "node ./node_modules/@bentley/build-tools/scripts/docs.js --source=./src --includes=../../generated-docs/extract --json=../../generated-docs/core/imodeljs-backend/file.json --tsIndexFile=./imodeljs-backend.ts --onlyJson %TYPEDOC_THEME%",
    "copy:assets": "cpx \"./src/assets/**/*\" ./lib/assets",
    "copy:test-assets": "cpx \"./src/test/assets/**/*\" ./lib/test/assets",
    "cover": "nyc npm test",
    "cover:integration": "nyc npm run test-integration",
    "extract-api": "node ./node_modules/@bentley/build-tools/scripts/extract-api.js --entry=imodeljs-backend --ignoreMissingTags",
    "lint": "tslint --project . 1>&2",
    "pretest": "cpx \"./src/test/logging.config.json\" ./lib/test",
    "test": "node ./node_modules/@bentley/build-tools/scripts/test.js --offline=\"mock\" --grep \"#integration|#WebGLPerformance\" --invert",
    "test-integration": "npm run pretest && node ./node_modules/@bentley/build-tools/scripts/test.js --testDir=\"./lib/test/integration\"",
    "perftest": "npm run pretest && node ./node_modules/@bentley/build-tools/scripts/test.js --testDir=\"./lib/perftest\" --timeout=999999999 --grep ImodelChangesetPerformance --invert",
    "cs-perftest": "npm run pretest && node ./node_modules/@bentley/build-tools/scripts/test.js --testDir=\"./lib/perftest\" --timeout=999999999 --grep ImodelChangesetPerformance",
    "webpackformobile": "cpx \"./src/test/runMochaTestsDirectly.js\" ./lib/test && webpack --target=webworker --config ./src/test/mobile.webpack.config.js"
  },
  "repository": {
    "type": "git",
    "url": "https://github.com/imodeljs/imodeljs"
  },
  "keywords": [
    "Bentley",
    "BIM",
    "iModel"
  ],
  "author": {
    "name": "Bentley Systems, Inc.",
    "url": "http://www.bentley.com"
  },
  "peerDependencies": {
<<<<<<< HEAD
    "@bentley/bentleyjs-core": "^0.191.0-dev.8",
    "@bentley/geometry-core": "^0.191.0-dev.8",
    "@bentley/imodeljs-clients": "^0.191.0-dev.8",
    "@bentley/imodeljs-clients-backend": "^0.191.0-dev.8",
    "@bentley/imodeljs-common": "^0.191.0-dev.8"
=======
    "@bentley/bentleyjs-core": "^0.191.0-dev.9",
    "@bentley/geometry-core": "^0.191.0-dev.9",
    "@bentley/imodeljs-clients": "^0.191.0-dev.9",
    "@bentley/imodeljs-clients-backend": "^0.191.0-dev.9",
    "@bentley/imodeljs-common": "^0.191.0-dev.9"
>>>>>>> 16a7b892
  },
  "//devDependencies": [
    "NOTE: All peerDependencies should also be listed as devDependencies since peerDependencies are not considered by npm install",
    "NOTE: All tools used by scripts in this package must be listed as devDependencies"
  ],
  "devDependencies": {
<<<<<<< HEAD
    "@bentley/config-loader": "0.191.0-dev.8",
    "@bentley/bentleyjs-core": "0.191.0-dev.8",
    "@bentley/build-tools": "0.191.0-dev.8",
    "@bentley/geometry-core": "0.191.0-dev.8",
    "@bentley/imodeljs-clients": "0.191.0-dev.8",
    "@bentley/imodeljs-clients-backend": "0.191.0-dev.8",
    "@bentley/imodeljs-common": "0.191.0-dev.8",
    "@types/body-parser": "^1.17.0",
=======
    "@bentley/config-loader": "0.191.0-dev.9",
    "@bentley/bentleyjs-core": "0.191.0-dev.9",
    "@bentley/build-tools": "0.191.0-dev.9",
    "@bentley/geometry-core": "0.191.0-dev.9",
    "@bentley/imodeljs-clients": "0.191.0-dev.9",
    "@bentley/imodeljs-clients-backend": "0.191.0-dev.9",
    "@bentley/imodeljs-common": "0.191.0-dev.9",
>>>>>>> 16a7b892
    "@types/chai": "^4.1.4",
    "@types/fs-extra": "^4.0.7",
    "@types/glob": "^5.0.35",
    "@types/js-base64": "^2.3.1",
    "@types/mocha": "^5.2.5",
    "@types/node": "10.14.1",
    "@types/semver": "^5.5.0",
    "@types/form-data": "^2.2.1",
    "@types/multiparty": "^0.0.31",
    "chai": "^4.1.2",
    "cpx": "^1.5.0",
    "mocha": "^5.2.0",
    "nyc": "^13.0.1",
    "rimraf": "^2.6.2",
    "source-map-support": "^0.5.6",
    "ts-node": "^7.0.1",
    "tslint": "^5.11.0",
    "typedoc": "^0.11.1",
    "typemoq": "^2.1.0",
    "typescript": "~3.2.2",
    "webpack": "^4.20.2",
    "asn1": "0.2.3"
  },
  "dependencies": {
    "@bentley/imodeljs-native": "~0.106.0",
    "fs-extra": "^6.0.1",
    "glob": "^7.1.2",
    "js-base64": "^2.4.5",
    "semver": "^5.5.0",
    "form-data": "2.3.2",
    "multiparty": "^4.2.1"
  },
  "nyc": {
    "nycrc-path": "./node_modules/@bentley/build-tools/.nycrc"
  }
}<|MERGE_RESOLUTION|>--- conflicted
+++ resolved
@@ -1,10 +1,6 @@
 {
   "name": "@bentley/imodeljs-backend",
-<<<<<<< HEAD
-  "version": "0.191.0-dev.8",
-=======
   "version": "0.191.0-dev.9",
->>>>>>> 16a7b892
   "description": "iModel.js backend components",
   "main": "lib/imodeljs-backend.js",
   "typings": "lib/imodeljs-backend",
@@ -43,35 +39,17 @@
     "url": "http://www.bentley.com"
   },
   "peerDependencies": {
-<<<<<<< HEAD
-    "@bentley/bentleyjs-core": "^0.191.0-dev.8",
-    "@bentley/geometry-core": "^0.191.0-dev.8",
-    "@bentley/imodeljs-clients": "^0.191.0-dev.8",
-    "@bentley/imodeljs-clients-backend": "^0.191.0-dev.8",
-    "@bentley/imodeljs-common": "^0.191.0-dev.8"
-=======
     "@bentley/bentleyjs-core": "^0.191.0-dev.9",
     "@bentley/geometry-core": "^0.191.0-dev.9",
     "@bentley/imodeljs-clients": "^0.191.0-dev.9",
     "@bentley/imodeljs-clients-backend": "^0.191.0-dev.9",
     "@bentley/imodeljs-common": "^0.191.0-dev.9"
->>>>>>> 16a7b892
   },
   "//devDependencies": [
     "NOTE: All peerDependencies should also be listed as devDependencies since peerDependencies are not considered by npm install",
     "NOTE: All tools used by scripts in this package must be listed as devDependencies"
   ],
   "devDependencies": {
-<<<<<<< HEAD
-    "@bentley/config-loader": "0.191.0-dev.8",
-    "@bentley/bentleyjs-core": "0.191.0-dev.8",
-    "@bentley/build-tools": "0.191.0-dev.8",
-    "@bentley/geometry-core": "0.191.0-dev.8",
-    "@bentley/imodeljs-clients": "0.191.0-dev.8",
-    "@bentley/imodeljs-clients-backend": "0.191.0-dev.8",
-    "@bentley/imodeljs-common": "0.191.0-dev.8",
-    "@types/body-parser": "^1.17.0",
-=======
     "@bentley/config-loader": "0.191.0-dev.9",
     "@bentley/bentleyjs-core": "0.191.0-dev.9",
     "@bentley/build-tools": "0.191.0-dev.9",
@@ -79,7 +57,6 @@
     "@bentley/imodeljs-clients": "0.191.0-dev.9",
     "@bentley/imodeljs-clients-backend": "0.191.0-dev.9",
     "@bentley/imodeljs-common": "0.191.0-dev.9",
->>>>>>> 16a7b892
     "@types/chai": "^4.1.4",
     "@types/fs-extra": "^4.0.7",
     "@types/glob": "^5.0.35",
