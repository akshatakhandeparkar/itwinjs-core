--- conflicted
+++ resolved
@@ -108,15 +108,9 @@
     "webpack": "4.42.0"
   },
   "dependencies": {
-<<<<<<< HEAD
     "@bentley/imodeljs-native": "2.6.1",
-    "@bentley/context-registry-client": "2.6.0-dev.15",
-    "@bentley/usage-logging-client": "2.6.0-dev.15",
-=======
-    "@bentley/imodeljs-native": "2.6.0",
     "@bentley/context-registry-client": "2.6.0-dev.17",
     "@bentley/usage-logging-client": "2.6.0-dev.17",
->>>>>>> ece73cb4
     "@azure/storage-blob": "10.4.0",
     "deep-assign": "^2.0.0",
     "form-data": "^2.3.2",
