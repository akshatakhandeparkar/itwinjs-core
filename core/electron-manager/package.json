{
  "name": "@bentley/electron-manager",
<<<<<<< HEAD
  "version": "2.16.0-dev.9",
=======
  "version": "2.16.0-dev.12",
>>>>>>> 8aaff637
  "description": "iTwin.js ElectronHost and ElectronApp",
  "license": "MIT",
  "engines": {
    "node": ">=10.17.0 <15.0"
  },
  "scripts": {
    "compile": "npm run build",
    "build": "tsc 1>&2",
    "clean": "rimraf lib .rush/temp/package-deps*.json",
    "docs": "betools docs --includes=../../generated-docs/extract --json=../../generated-docs/core/electron-manager/file.json --tsIndexFile=./__DOC_ONLY__.ts --onlyJson",
    "extract-api": "betools extract-api --entry=__DOC_ONLY__",
    "lint": "eslint -f visualstudio \"./src/**/*.ts\" 1>&2",
    "test": "",
    "cover": ""
  },
  "repository": {
    "type": "git",
    "url": "https://github.com/imodeljs/imodeljs/tree/master/core/electron-manager"
  },
  "keywords": [
    "Bentley",
    "BIM",
    "iModel"
  ],
  "author": {
    "name": "Bentley Systems, Inc.",
    "url": "http://www.bentley.com"
  },
  "peerDependencies": {
<<<<<<< HEAD
    "@bentley/bentleyjs-core": "^2.16.0-dev.9",
    "@bentley/imodeljs-common": "^2.16.0-dev.9",
    "@bentley/imodeljs-frontend": "^2.16.0-dev.9",
    "@bentley/imodeljs-backend": "^2.16.0-dev.9",
    "@bentley/itwin-client": "^2.16.0-dev.9",
    "@bentley/presentation-common": "^2.16.0-dev.9",
    "electron": "^11.1.0"
  },
  "devDependencies": {
    "@bentley/bentleyjs-core": "2.16.0-dev.9",
    "@bentley/build-tools": "2.16.0-dev.9",
    "@bentley/eslint-plugin": "2.16.0-dev.9",
    "@bentley/imodeljs-backend": "2.16.0-dev.9",
    "@bentley/imodeljs-frontend": "2.16.0-dev.9",
    "@bentley/imodeljs-common": "2.16.0-dev.9",
    "@bentley/itwin-client": "2.16.0-dev.9",
    "@bentley/presentation-common": "2.16.0-dev.9",
=======
    "@bentley/bentleyjs-core": "^2.16.0-dev.12",
    "@bentley/imodeljs-common": "^2.16.0-dev.12",
    "@bentley/imodeljs-frontend": "^2.16.0-dev.12",
    "@bentley/imodeljs-backend": "^2.16.0-dev.12",
    "@bentley/itwin-client": "^2.16.0-dev.12",
    "@bentley/presentation-common": "^2.16.0-dev.12",
    "electron": "^11.1.0"
  },
  "devDependencies": {
    "@bentley/bentleyjs-core": "2.16.0-dev.12",
    "@bentley/build-tools": "2.16.0-dev.12",
    "@bentley/eslint-plugin": "2.16.0-dev.12",
    "@bentley/imodeljs-backend": "2.16.0-dev.12",
    "@bentley/imodeljs-frontend": "2.16.0-dev.12",
    "@bentley/imodeljs-common": "2.16.0-dev.12",
    "@bentley/itwin-client": "2.16.0-dev.12",
    "@bentley/presentation-common": "2.16.0-dev.12",
>>>>>>> 8aaff637
    "@types/node": "10.14.1",
    "electron": "^11.1.0",
    "eslint": "^6.8.0",
    "rimraf": "^3.0.2",
    "typescript": "~4.1.0"
  },
  "dependencies": {
    "@openid/appauth": "^1.2.6",
    "open": "^7.0.0",
    "username": "^5.1.0"
  },
  "eslintConfig": {
    "plugins": [
      "@bentley"
    ],
    "extends": "plugin:@bentley/imodeljs-recommended"
  }
}<|MERGE_RESOLUTION|>--- conflicted
+++ resolved
@@ -1,10 +1,6 @@
 {
   "name": "@bentley/electron-manager",
-<<<<<<< HEAD
-  "version": "2.16.0-dev.9",
-=======
   "version": "2.16.0-dev.12",
->>>>>>> 8aaff637
   "description": "iTwin.js ElectronHost and ElectronApp",
   "license": "MIT",
   "engines": {
@@ -34,25 +30,6 @@
     "url": "http://www.bentley.com"
   },
   "peerDependencies": {
-<<<<<<< HEAD
-    "@bentley/bentleyjs-core": "^2.16.0-dev.9",
-    "@bentley/imodeljs-common": "^2.16.0-dev.9",
-    "@bentley/imodeljs-frontend": "^2.16.0-dev.9",
-    "@bentley/imodeljs-backend": "^2.16.0-dev.9",
-    "@bentley/itwin-client": "^2.16.0-dev.9",
-    "@bentley/presentation-common": "^2.16.0-dev.9",
-    "electron": "^11.1.0"
-  },
-  "devDependencies": {
-    "@bentley/bentleyjs-core": "2.16.0-dev.9",
-    "@bentley/build-tools": "2.16.0-dev.9",
-    "@bentley/eslint-plugin": "2.16.0-dev.9",
-    "@bentley/imodeljs-backend": "2.16.0-dev.9",
-    "@bentley/imodeljs-frontend": "2.16.0-dev.9",
-    "@bentley/imodeljs-common": "2.16.0-dev.9",
-    "@bentley/itwin-client": "2.16.0-dev.9",
-    "@bentley/presentation-common": "2.16.0-dev.9",
-=======
     "@bentley/bentleyjs-core": "^2.16.0-dev.12",
     "@bentley/imodeljs-common": "^2.16.0-dev.12",
     "@bentley/imodeljs-frontend": "^2.16.0-dev.12",
@@ -70,7 +47,6 @@
     "@bentley/imodeljs-common": "2.16.0-dev.12",
     "@bentley/itwin-client": "2.16.0-dev.12",
     "@bentley/presentation-common": "2.16.0-dev.12",
->>>>>>> 8aaff637
     "@types/node": "10.14.1",
     "electron": "^11.1.0",
     "eslint": "^6.8.0",
