--- conflicted
+++ resolved
@@ -99,11 +99,7 @@
  * is a [[ClipPlane]], [[Plane3dByOriginAndUnitNormal]], [[Plane3dByOriginAndVectors]], [[Point4d]].
  * * The Plane3d class declares obligation to implement these methods, and
  * passes the obligation on to concrete implementations by declaring them as abstract members which the particular classes can implement.
-<<<<<<< HEAD
- * * It is intended that this interface be deprecated because its implementation by [Plane3d] provides all of its functionality and allows more to be added.
-=======
  * * It is intended that this interface be deprecated because its implementation by [[Plane3d]] provides all of its functionality and allows more to be added.
->>>>>>> c181ceac
  * @public
  */
 export interface PlaneAltitudeEvaluator {
