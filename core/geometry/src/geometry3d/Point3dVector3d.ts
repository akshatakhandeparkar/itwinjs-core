--- conflicted
+++ resolved
@@ -463,13 +463,8 @@
   }
   /**
    * Copy and unweight xyzw.
-<<<<<<< HEAD
    * @param xyzwData flat array of weighted homogeneous points: xw,yw,zw,w
-   * @param pointIndex index of point to extract.   This index is multiplied by 4 to obtain starting index in the array.
-=======
-   * @param xyzData flat array of x,y,z,w,x,y,z,w for multiple points
    * @param pointIndex index of point to extract. This index is multiplied by 4 to obtain starting index in the array.
->>>>>>> 8f3c8d4d
    * @param result optional result point.
    * @return unweighted xyz
    */
