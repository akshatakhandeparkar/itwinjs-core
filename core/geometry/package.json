--- conflicted
+++ resolved
@@ -1,10 +1,6 @@
 {
   "name": "@bentley/geometry-core",
-<<<<<<< HEAD
-  "version": "2.16.0-dev.9",
-=======
   "version": "2.16.0-dev.12",
->>>>>>> 8aaff637
   "description": "Bentley Core Geometry library",
   "main": "lib/geometry-core.js",
   "typings": "lib/geometry-core",
@@ -36,21 +32,12 @@
     "url": "http://www.bentley.com"
   },
   "peerDependencies": {
-<<<<<<< HEAD
-    "@bentley/bentleyjs-core": "^2.16.0-dev.9"
-  },
-  "devDependencies": {
-    "@bentley/bentleyjs-core": "2.16.0-dev.9",
-    "@bentley/build-tools": "2.16.0-dev.9",
-    "@bentley/eslint-plugin": "2.16.0-dev.9",
-=======
     "@bentley/bentleyjs-core": "^2.16.0-dev.12"
   },
   "devDependencies": {
     "@bentley/bentleyjs-core": "2.16.0-dev.12",
     "@bentley/build-tools": "2.16.0-dev.12",
     "@bentley/eslint-plugin": "2.16.0-dev.12",
->>>>>>> 8aaff637
     "@types/chai": "^4.1.4",
     "@types/flatbuffers": "~1.10.0",
     "@types/mocha": "^5.2.5",
