--- conflicted
+++ resolved
@@ -1,10 +1,6 @@
 {
   "name": "@bentley/imodeljs-frontend",
-<<<<<<< HEAD
-  "version": "0.189.0-dev.37",
-=======
   "version": "0.189.0-dev.41",
->>>>>>> adc2a852
   "description": "iModel.js frontend components",
   "main": "lib/imodeljs-frontend.js",
   "typings": "lib/imodeljs-frontend",
@@ -57,37 +53,18 @@
     "url": "http://www.bentley.com"
   },
   "peerDependencies": {
-<<<<<<< HEAD
-    "@bentley/bentleyjs-core": "0.189.0-dev.37",
-    "@bentley/geometry-core": "0.189.0-dev.37",
-    "@bentley/imodeljs-clients": "0.189.0-dev.37",
-    "@bentley/imodeljs-common": "0.189.0-dev.37",
-    "@bentley/imodeljs-i18n": "0.189.0-dev.37",
-    "@bentley/imodeljs-quantity": "0.189.0-dev.37"
-=======
     "@bentley/bentleyjs-core": "0.189.0-dev.41",
     "@bentley/geometry-core": "0.189.0-dev.41",
     "@bentley/imodeljs-clients": "0.189.0-dev.41",
     "@bentley/imodeljs-common": "0.189.0-dev.41",
     "@bentley/imodeljs-i18n": "0.189.0-dev.41",
     "@bentley/imodeljs-quantity": "0.189.0-dev.41"
->>>>>>> adc2a852
   },
   "//devDependencies": [
     "NOTE: All peerDependencies should also be listed as devDependencies since peerDependencies are not considered by npm install",
     "NOTE: All tools used by scripts in this package must be listed as devDependencies"
   ],
   "devDependencies": {
-<<<<<<< HEAD
-    "@bentley/bentleyjs-core": "0.189.0-dev.37",
-    "@bentley/build-tools": "0.189.0-dev.37",
-    "@bentley/geometry-core": "0.189.0-dev.37",
-    "@bentley/imodeljs-clients": "0.189.0-dev.37",
-    "@bentley/imodeljs-common": "0.189.0-dev.37",
-    "@bentley/imodeljs-i18n": "0.189.0-dev.37",
-    "@bentley/imodeljs-quantity": "0.189.0-dev.37",
-    "@bentley/webpack-tools": "0.189.0-dev.37",
-=======
     "@bentley/bentleyjs-core": "0.189.0-dev.41",
     "@bentley/build-tools": "0.189.0-dev.41",
     "@bentley/geometry-core": "0.189.0-dev.41",
@@ -96,7 +73,6 @@
     "@bentley/imodeljs-i18n": "0.189.0-dev.41",
     "@bentley/imodeljs-quantity": "0.189.0-dev.41",
     "@bentley/webpack-tools": "0.189.0-dev.41",
->>>>>>> adc2a852
     "@types/js-base64": "^2.3.1",
     "@types/node": "10.12.18",
     "@types/semver": "^5.5.0",
