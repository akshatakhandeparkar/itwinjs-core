--- conflicted
+++ resolved
@@ -161,18 +161,8 @@
     const bgColor: ColorDef = options?.bgColor ? options.bgColor : ColorDef.white;
 
     // model extents
-<<<<<<< HEAD
-    let modelExtents: Range3d;
-    if (this._imodel.isBlank) {
-      modelExtents = this._imodel.projectExtents;
-    } else {
-      const modelProps = await this._imodel.models.queryModelRanges(modelId);
-      modelExtents = Range3d.fromJSON(modelProps[0]);
-    }
-=======
     const modelProps = await this._imodel.models.queryExtents(modelId);
     const modelExtents = Range3d.fromJSON(modelProps[0]?.extents);
->>>>>>> e0277692
     let originX = modelExtents.low.x;
     let originY = modelExtents.low.y;
     let deltaX = modelExtents.xLength();
