/*---------------------------------------------------------------------------------------------
| $Copyright: (c) 2018 Bentley Systems, Incorporated. All rights reserved. $
 *--------------------------------------------------------------------------------------------*/
/** @module Tools */

import { Point3d, Point2d, XAndY, Vector3d, Transform, RotMatrix, Angle, Constant } from "@bentley/geometry-core";
import { ViewStatus, ViewState3d } from "../ViewState";
import { Viewport } from "../Viewport";
import {
  BeModifierKeys, BeButtonState, BeButton, Tool, BeButtonEvent, CoordSource,
  BeCursor, BeWheelEvent, InputSource, InteractiveTool, InputCollector, EventHandled, BeTouchEvent,
} from "./Tool";
import { ViewTool } from "./ViewTool";
import { IdleTool } from "./IdleTool";
import { BeEvent, BeDuration } from "@bentley/bentleyjs-core";
import { PrimitiveTool } from "./PrimitiveTool";
import { DecorateContext, DynamicsContext } from "../ViewContext";
import { TentativeOrAccuSnap, AccuSnap } from "../AccuSnap";
import { HitDetail } from "../HitDetail";
import { LegacyMath } from "@bentley/imodeljs-common/lib/LegacyMath";
import { NpcCenter } from "@bentley/imodeljs-common";
import { IModelApp } from "../IModelApp";
import { IconSprites } from "../Sprites";

// tslint:disable:no-console

export const enum CoordinateLockOverrides {
  None = 0,
  ACS = 1 << 1,
  Grid = 1 << 2,     // also overrides unit lock
  All = 0xffff,
}

export const enum StartOrResume { Start = 1, Resume = 2 }

const enum MouseButton { Left = 0, Middle = 1, Right = 2 }

/** Settings that control the behavior of built-in tools. Applications may modify these values. */
export class ToolSettings {
  /** Duration of animations of viewing operations. */
  public static animationTime = BeDuration.fromMilliseconds(260);
  /** Two tap must be within this period to be a double tap. */
  public static doubleTapTimeout = BeDuration.fromMilliseconds(250);
  /** Two clicks must be within this period to be a double click. */
  public static doubleClickTimeout = BeDuration.fromMilliseconds(500);
  /** Number of screen inches of movement allowed between clicks to still qualify as a double-click.  */
  public static doubleClickToleranceInches = 0.05;
  /** Duration without movement before a no-motion event is generated. */
  public static noMotionTimeout = BeDuration.fromMilliseconds(50);
  /** If true, view rotation tool keeps the up vector (worldZ) aligned with screenY. */
  public static preserveWorldUp = true;
  /** Delay with a touch on the surface before a move operation begins. */
  public static touchMoveDelay = BeDuration.fromMilliseconds(50);
  /** Delay with the mouse down before a drag operation begins. */
  public static startDragDelay = BeDuration.fromMilliseconds(110);
  /** Distance in screen inches a touch point must move before being considered motion. */
  public static touchMoveDistanceInches = 0.15;
  /** Distance in screen inches the cursor must move before a drag operation begins. */
  public static startDragDistanceInches = 0.15;
  /** Radius in screen inches to search for elements that anchor viewing operations. */
  public static viewToolPickRadiusInches = 0.20;
  /** Camera angle enforced for walk tool. */
  public static walkCameraAngle = Angle.createDegrees(75.6);
  /** Whether the walk tool enforces worldZ be aligned with screenY */
  public static walkEnforceZUp = false;
  /** Speed, in meters per second, for the walk tool. */
  public static walkVelocity = 3.5;
  /** Scale factor applied for wheel events with "per-line" modifier. */
  public static wheelLineFactor = 40;
  /** Scale factor applied for wheel events with "per-page" modifier. */
  public static wheelPageFactor = 120;
  /** When the zoom-with-wheel tool (with camera enabled) gets closer than this distance to an obstacle, it "bumps" through. */
  public static wheelZoomBumpDistance = Constant.oneCentimeter;
  /** Scale factor for zooming with mouse wheel. */
  public static wheelZoomRatio = 1.75;
}

/** @hidden */
export class ToolState {
  public coordLockOvr = CoordinateLockOverrides.None;
  public locateCircleOn = true;
  public setFrom(other: ToolState) { this.coordLockOvr = other.coordLockOvr; this.locateCircleOn = other.locateCircleOn; }
  public clone(): ToolState { const val = new ToolState(); val.setFrom(this); return val; }
}

/** @hidden */
export class SuspendedToolState {
  private readonly _toolState: ToolState;
  private readonly _accuSnapState: AccuSnap.ToolState;
  private readonly _viewCursor?: BeCursor;
  private _inDynamics: boolean;
  private _shuttingDown = false;

  constructor() {
    const { toolAdmin, viewManager, accuSnap } = IModelApp;
    toolAdmin.setIncompatibleViewportCursor(true); // Don't save this
    this._toolState = toolAdmin.toolState.clone();
    this._accuSnapState = accuSnap.toolState.clone();
    this._viewCursor = viewManager.cursor;
    this._inDynamics = viewManager.inDynamicsMode;
    if (this._inDynamics)
      viewManager.endDynamicsMode();
  }

  public stop() {
    if (this._shuttingDown)
      return;

    const { toolAdmin, viewManager, accuSnap } = IModelApp;
    toolAdmin.setIncompatibleViewportCursor(true); // Don't restore this
    toolAdmin.toolState.setFrom(this._toolState);
    accuSnap.toolState.setFrom(this._accuSnapState);
    viewManager.setViewCursor(this._viewCursor);
    if (this._inDynamics)
      viewManager.beginDynamicsMode();
  }
}

/** @hidden */
export class CurrentInputState {
  private _rawPoint: Point3d = new Point3d();
  private _uorPoint: Point3d = new Point3d();
  private _viewPoint: Point3d = new Point3d();
  public qualifiers = BeModifierKeys.None;
  public motionTime = 0;
  public viewport?: Viewport;
  public button: BeButtonState[] = [new BeButtonState(), new BeButtonState(), new BeButtonState()];
  public lastButton: BeButton = BeButton.Data;
  public inputSource: InputSource = InputSource.Unknown;
  public lastMotion = new Point2d();
  public lastWheelEvent?: BeWheelEvent;
  public lastTouchStart?: BeTouchEvent;
  public touchTapTimer?: number;
  public touchTapCount?: number;

  public get rawPoint() { return this._rawPoint; }
  public set rawPoint(pt: Point3d) { this._rawPoint.setFrom(pt); }
  public get uorPoint() { return this._uorPoint; }
  public set uorPoint(pt: Point3d) { this._uorPoint.setFrom(pt); }
  public get viewPoint() { return this._viewPoint; }
  public set viewPoint(pt: Point3d) { this._viewPoint.setFrom(pt); }
  public get wasMotion() { return 0 !== this.motionTime; }
  public get isShiftDown() { return 0 !== (this.qualifiers & BeModifierKeys.Shift); }
  public get isControlDown() { return 0 !== (this.qualifiers & BeModifierKeys.Control); }
  public get isAltDown() { return 0 !== (this.qualifiers & BeModifierKeys.Alt); }

  public isDragging(button: BeButton) { return this.button[button].isDragging; }
  public onStartDrag(button: BeButton) { this.button[button].isDragging = true; }
  public onInstallTool() { this.clearKeyQualifiers(); if (undefined !== this.lastWheelEvent) this.lastWheelEvent.invalidate(); this.lastTouchStart = this.touchTapTimer = this.touchTapCount = undefined; }
  public clearKeyQualifiers() { this.qualifiers = BeModifierKeys.None; }
  public clearViewport(vp: Viewport) { if (vp === this.viewport) this.viewport = undefined; }
  private isAnyDragging() { return this.button.some((button) => button.isDragging); }
  private setKeyQualifier(qual: BeModifierKeys, down: boolean) { this.qualifiers = down ? (this.qualifiers | qual) : (this.qualifiers & (~qual)); }

  public setKeyQualifiers(ev: MouseEvent | KeyboardEvent | TouchEvent): void {
    this.setKeyQualifier(BeModifierKeys.Shift, ev.shiftKey);
    this.setKeyQualifier(BeModifierKeys.Control, ev.ctrlKey);
    this.setKeyQualifier(BeModifierKeys.Alt, ev.altKey);
  }

  public onMotion(pt2d: XAndY) {
    this.motionTime = Date.now();
    this.lastMotion.x = pt2d.x;
    this.lastMotion.y = pt2d.y;
  }

  public get hasMotionStopped(): boolean {
    const result = this.hasEventInputStopped(this.motionTime, ToolSettings.noMotionTimeout);
    if (result.stopped)
      this.motionTime = result.eventTimer;
    return result.stopped;
  }

  private hasEventInputStopped(timer: number, eventTimeout: BeDuration) {
    let isStopped = false;
    if (0 !== timer && ((Date.now() - timer) >= eventTimeout.milliseconds)) {
      isStopped = true;
      timer = 0;
    }
    return { eventTimer: timer, stopped: isStopped };
  }

  public changeButtonToDownPoint(ev: BeButtonEvent) {
    ev.point = this.button[ev.button].downUorPt;
    ev.rawPoint = this.button[ev.button].downRawPt;

    if (ev.viewport)
      ev.viewPoint = ev.viewport.worldToView(ev.rawPoint);
  }

  public updateDownPoint(ev: BeButtonEvent) { this.button[ev.button].downUorPt = ev.point; }

  public onButtonDown(button: BeButton) {
    const viewPt = this.viewport!.worldToView(this.button[button].downRawPt);
    const center = this.viewport!.npcToView(NpcCenter);
    viewPt.z = center.z;

    const now = Date.now();
    const isDoubleClick = ((now - this.button[button].downTime) < ToolSettings.doubleClickTimeout.milliseconds) && (viewPt.distance(this.viewPoint) < this.viewport!.pixelsFromInches(ToolSettings.doubleClickToleranceInches));

    this.button[button].init(this.uorPoint, this.rawPoint, now, true, isDoubleClick, false, this.inputSource);
    this.lastButton = button;
  }

  public onButtonUp(button: BeButton) {
    this.button[button].isDown = false;
    this.button[button].isDragging = false;
    this.lastButton = button;
  }

  public toEvent(ev: BeButtonEvent, useSnap: boolean) {
    let from = CoordSource.User;
    const uorPt = this.uorPoint.clone();
    let vp = this.viewport;

    if (useSnap) {
      const snap = TentativeOrAccuSnap.getCurrentSnap(false);
      if (snap) {
        from = snap.isHot ? CoordSource.ElemSnap : CoordSource.User;
        uorPt.setFrom(snap.adjustedPoint); // NOTE: Updated by AdjustSnapPoint even when not hot
        vp = snap.viewport;
      } else if (IModelApp.tentativePoint.isActive) {
        from = CoordSource.TentativePoint;
        uorPt.setFrom(IModelApp.tentativePoint.point);
        vp = IModelApp.tentativePoint.viewport;
      }
    }

    const buttonState = this.button[this.lastButton];
    ev.initEvent(uorPt, this.rawPoint, this.viewPoint, vp!, from, this.qualifiers, this.lastButton, buttonState.isDown, buttonState.isDoubleClick, buttonState.isDragging, this.inputSource);
  }

  public adjustLastDataPoint(ev: BeButtonEvent) {
    const state = this.button[BeButton.Data];
    state.downUorPt = ev.point;
    state.downRawPt = ev.point;
    this.viewport = ev.viewport;
  }

  public toEventFromLastDataPoint(ev: BeButtonEvent) {
    const state = this.button[BeButton.Data];
    const uorPt = state.downUorPt;
    const rawPt = state.downRawPt;
    const viewPt = this.viewport!.worldToView(rawPt);
    ev.initEvent(uorPt, rawPt, viewPt, this.viewport!, CoordSource.User, this.qualifiers, BeButton.Data, state.isDown, state.isDoubleClick, state.isDragging, state.inputSource);
  }

  public fromPoint(vp: Viewport, pt: XAndY, source: InputSource) {
    this.viewport = vp;
    this._viewPoint.x = pt.x;
    this._viewPoint.y = pt.y;
    this._viewPoint.z = vp.npcToView(NpcCenter).z;
    vp.viewToWorld(this._viewPoint, this._rawPoint);
    this._uorPoint = this._rawPoint.clone();
    this.inputSource = source;
  }

  public fromButton(vp: Viewport, pt: XAndY, source: InputSource, applyLocks: boolean) {
    this.fromPoint(vp, pt, source);

    // NOTE: Using the hit point on the element is preferable to ignoring a snap that is not "hot" completely
    if (TentativeOrAccuSnap.getCurrentSnap(false)) {
      if (applyLocks)
        IModelApp.toolAdmin.adjustSnapPoint();

      return;
    }

    IModelApp.toolAdmin.adjustPoint(this._uorPoint, vp, true, applyLocks);
  }

  public isStartDrag(button: BeButton): boolean {
    // First make sure we aren't already dragging any button
    if (this.isAnyDragging())
      return false;

    const state = this.button[button];
    if (!state.isDown)
      return false;

    if ((Date.now() - state.downTime) <= ToolSettings.startDragDelay.milliseconds)
      return false;

    const viewPt = this.viewport!.worldToView(state.downRawPt);
    const deltaX = Math.abs(this._viewPoint.x - viewPt.x);
    const deltaY = Math.abs(this._viewPoint.y - viewPt.y);

    return ((deltaX + deltaY) > this.viewport!.pixelsFromInches(ToolSettings.startDragDistanceInches));
  }
}

/** A ToolEvent combines an HTML Event and a Viewport. It is stored in a queue for processing by the ToolAdmin.eventLoop. */
interface ToolEvent {
  ev: Event;
  vp?: Viewport; // Viewport is optional - keyboard events aren't associated with a Viewport.
}

/** Controls operation of Tools. Administers the current view, primitive, and idle tools. Forwards events to the appropriate tool. */
export class ToolAdmin {
  /** @hidden */
  public readonly currentInputState = new CurrentInputState();
  /** @hidden */
  public readonly toolState = new ToolState();
  private _suspendedByViewTool?: SuspendedToolState;
  private _suspendedByInputCollector?: SuspendedToolState;
  public cursorView?: Viewport;
  private _viewTool?: ViewTool;
  private _primitiveTool?: PrimitiveTool;
  private _idleTool?: IdleTool;
  private _inputCollector?: InputCollector;
  private _saveCursor?: BeCursor = undefined;
  private _saveLocateCircle = false;
  private _defaultTool = "Select";
  private _modifierKeyWentDown = false;
  private _modifierKey = BeModifierKeys.None;
  /** Apply operations such as transform, copy or delete to all members of an assembly. */
  public assemblyLock = false;
  /** If Grid Lock is on, project data points to grid. */
  public gridLock = false;
  /** If ACS Snap Lock is on, project snap points to the ACS plane. */
  public acsPlaneSnapLock = false;
  /** If ACS Plane Lock is on, standard view rotations are relative to the ACS instead of global. */
  public acsContextLock = false;

  private static _wantEventLoop = false;
  private static readonly _removals: VoidFunction[] = [];

  /** @hidden */
  public onInitialized() {
    if (typeof document === "undefined")
      return;    // if document isn't defined, we're probably running in a test environment. At any rate, we can't have interactive tools.

    this._idleTool = IModelApp.tools.create("Idle") as IdleTool;

    ["keydown", "keyup"].forEach((type) => {
      document.addEventListener(type, ToolAdmin.keyEventHandler as EventListener, true);
      ToolAdmin._removals.push(() => { document.removeEventListener(type, ToolAdmin.keyEventHandler as EventListener, true); });
    });
  }

  /** @hidden */
  public startEventLoop() {
    if (!ToolAdmin._wantEventLoop) {
      ToolAdmin._wantEventLoop = true;
      requestAnimationFrame(ToolAdmin.eventLoop);
    }
  }

  /** @hidden */
  public onShutDown() {
    this._idleTool = undefined;
    IconSprites.emptyAll(); // clear cache of icon sprites
    ToolAdmin._wantEventLoop = false;
    ToolAdmin._removals.forEach((remove) => remove());
    ToolAdmin._removals.length = 0;
  }

  /** A first-in-first-out queue of ToolEvents. */
  private readonly _toolEvents: ToolEvent[] = [];
  private tryReplace(event: ToolEvent): boolean {
    if (this._toolEvents.length < 1)
      return false;
    const last = this._toolEvents[this._toolEvents.length - 1];
    if ((last.ev.type !== "mousemove" && last.ev.type !== "touchmove") || last.ev.type !== event.ev.type)
      return false; // only mousemove and touchmove can replace previous
    last.ev = event.ev; // sequential moves are not important. Replace the previous one with this one.
    last.vp = event.vp;
    return true;
  }

  /** Handler for keyboard events. */
  private static keyEventHandler(ev: KeyboardEvent) {
    if (!ev.repeat) // we don't want repeated keyboard events. If we keep them they interfere with replacing mouse motion events, since they come as a stream.
      IModelApp.toolAdmin.addEvent(ev);
  }

  /** Called from HTML event listeners. Events are processed in the order they're received in ToolAdmin.eventLoop
   * @hidden
   */
  public addEvent(ev: Event, vp?: Viewport): void {
    const event = { ev, vp };
    if (!this.tryReplace(event)) // see if this event replaces the last event in the queue
      this._toolEvents.push(event); // otherwise put it at the end of the queue.
  }

  private getMousePosition(event: ToolEvent): Point2d {
    const ev = event.ev as MouseEvent;
    const rect = event.vp!.getClientRect();
    return Point2d.createFrom({ x: ev.clientX - rect.left, y: ev.clientY - rect.top });
  }

  private getMouseButton(button: number) {
    switch (button) {
      case MouseButton.Middle: return BeButton.Middle;
      case MouseButton.Right: return BeButton.Reset;
      default: return BeButton.Data;
    }
  }

  private onMouseButton(event: ToolEvent, isDown: boolean): Promise<any> {
    const ev = event.ev as MouseEvent;
    const vp = event.vp!;
    const pos = this.getMousePosition(event);
    const button = this.getMouseButton(ev.button);

    this.currentInputState.setKeyQualifiers(ev);
    return isDown ? this.onButtonDown(vp, pos, button, InputSource.Mouse) : this.onButtonUp(vp, pos, button, InputSource.Mouse);
  }

  private async onWheel(event: ToolEvent): Promise<EventHandled> {
    const ev = event.ev as WheelEvent;
    const current = this.currentInputState;
    current.setKeyQualifiers(ev);

    if (ev.deltaY === 0)
      return EventHandled.No;

    let delta: number;
    switch (ev.deltaMode) {
      case ev.DOM_DELTA_LINE:
        delta = -ev.deltaY * ToolSettings.wheelLineFactor; // 40
        break;
      case ev.DOM_DELTA_PAGE:
        delta = -ev.deltaY * ToolSettings.wheelPageFactor; // 120;
        break;
      default: // DOM_DELTA_PIXEL:
        delta = -ev.deltaY;
        break;
    }

    if (this.cursorView === undefined)
      return EventHandled.No;

    const vp = event.vp!;
    const pt2d = this.getMousePosition(event);

    vp.removeAnimator();
    current.fromButton(vp, pt2d, InputSource.Mouse, true);
    const wheelEvent = new BeWheelEvent();
    wheelEvent.wheelDelta = delta;
    current.toEvent(wheelEvent, true);
    const tool = this.activeTool;
    if (undefined === tool || EventHandled.Yes !== await tool.onMouseWheel(wheelEvent))
      return this.idleTool.onMouseWheel(wheelEvent);
    return EventHandled.Yes;
  }

  private async onTouch(event: ToolEvent): Promise<void> {
    const touchEv = event.ev as TouchEvent;
    const vp = event.vp!;
    if (this.filterViewport(vp))
      return;

    vp.removeAnimator();
    const ev = new BeTouchEvent(touchEv);
    const current = this.currentInputState;
    const pos = BeTouchEvent.getTouchListCentroid(0 !== touchEv.targetTouches.length ? touchEv.targetTouches : touchEv.changedTouches, vp);

    switch (touchEv.type) {
      case "touchstart":
      case "touchend":
        current.setKeyQualifiers(touchEv);
        break;
    }

    current.fromButton(vp, undefined !== pos ? pos : Point2d.createZero(), InputSource.Touch, true);
    current.toEvent(ev, false);
    const tool = this.activeTool;

    switch (touchEv.type) {
      case "touchstart": {
        current.lastTouchStart = ev;
        if (undefined !== tool)
          tool.onTouchStart(ev);
        return;
      }

      case "touchend": {
        if (undefined !== tool) {
          await tool.onTouchEnd(ev);
          if (0 === ev.touchCount)
            await tool.onTouchComplete(ev);
        }

        if (undefined === current.lastTouchStart)
          return;

        // tslint:disable-next-line:prefer-for-of
        for (let i = 0; i < ev.touchInfo.changedTouches.length; i++) {
          const currTouch = ev.touchInfo.changedTouches[i];
          const startTouch = BeTouchEvent.findTouchById(current.lastTouchStart.touchInfo.targetTouches, currTouch.identifier);

          if (undefined !== startTouch) {
            const currPt = BeTouchEvent.getTouchPosition(currTouch, vp);
            const startPt = BeTouchEvent.getTouchPosition(startTouch, vp);

            if (currPt.distance(startPt) < vp.pixelsFromInches(ToolSettings.touchMoveDistanceInches))
              continue; // Hasn't moved appreciably....
          }

          current.lastTouchStart = undefined; // Not a tap...
          return;
        }

        if (0 !== ev.touchCount || undefined === current.lastTouchStart)
          return;

        // All fingers off, defer processing tap until we've waited long enough to detect double tap...
        if (undefined === current.touchTapTimer) {
          current.touchTapTimer = Date.now();
          current.touchTapCount = 1;
        } else if (undefined !== current.touchTapCount) {
          current.touchTapCount++;
        }
        return;
      }

      case "touchcancel": {
        current.lastTouchStart = undefined;
        if (undefined !== tool)
          tool.onTouchCancel(ev);
        return;
      }

      case "touchmove": {
        if (undefined !== tool)
          tool.onTouchMove(ev);

        if (undefined === current.lastTouchStart)
          return;

        if (ev.touchInfo.timeStamp - current.lastTouchStart.touchInfo.timeStamp < ToolSettings.touchMoveDelay.milliseconds)
          return;

        // tslint:disable-next-line:prefer-for-of
        for (let i = 0; i < ev.touchInfo.changedTouches.length; i++) {
          const currTouch = ev.touchInfo.changedTouches[i];
          const startTouch = BeTouchEvent.findTouchById(current.lastTouchStart.touchInfo.targetTouches, currTouch.identifier);

          if (undefined === startTouch)
            continue;

          const currPt = BeTouchEvent.getTouchPosition(currTouch, vp);
          const startPt = BeTouchEvent.getTouchPosition(startTouch, vp);

          if (currPt.distance(startPt) < vp.pixelsFromInches(ToolSettings.touchMoveDistanceInches))
            continue; // Hasn't moved appreciably....

          const touchStart = current.lastTouchStart;
          current.lastTouchStart = undefined;

          if (undefined === tool || EventHandled.Yes !== await tool.onTouchMoveStart(ev, touchStart))
            this.idleTool.onTouchMoveStart(ev, touchStart);
          return;
        }
        return;
      }
    }
  }

  /** Process the next event in the event queue, if any. */
  private async processNextEvent(): Promise<any> {
    const event = this._toolEvents.shift(); // pull first event from the queue
    if (undefined === event)
      return; // nothing in queue

    switch (event.ev.type) {
      case "mousedown": return this.onMouseButton(event, true);
      case "mouseup": return this.onMouseButton(event, false);
      case "mousemove": return this.onMouseMove(event);
      case "mouseenter": return this.onMouseEnter(event.vp!);
      case "mouseleave": return this.onMouseLeave(event.vp!);
      case "wheel": return this.onWheel(event);
      case "keydown": return this.onKeyTransition(event, true);
      case "keyup": return this.onKeyTransition(event, false);
      case "touchstart": return this.onTouch(event);
      case "touchend": return this.onTouch(event);
      case "touchcancel": return this.onTouch(event);
      case "touchmove": return this.onTouch(event);
    }
  }

  private _processingEvent = false;
  /**
   * Process a single event, plus timer events. Don't start work on new events if the previous one has not finished.
   */
  private async processEvent(): Promise<void> {
    if (this._processingEvent)
      return; // we're still working on the previous event.

    try {
      this._processingEvent = true; // we can't allow any further event processing until the current event completes.
      await this.onTimerEvent();     // timer events are also suspended by asynchronous tool events. That's necessary since they can be asynchronous too.
      await this.processNextEvent();
    } catch (error) {
      console.log("error in event processing ", error);
      throw error; // enable this in debug only.
    } finally {
      this._processingEvent = false; // this event is now finished. Allow processing next time through.
    }
  }

  /** The main event processing loop for Tools (and rendering). */
  private static eventLoop(): void {
    if (!ToolAdmin._wantEventLoop) // flag turned on at startup
      return;

    IModelApp.toolAdmin.processEvent();
    IModelApp.viewManager.renderLoop();
    requestAnimationFrame(ToolAdmin.eventLoop);
  }

  /** The idleTool handles events that are not otherwise processed. */
  public get idleTool(): IdleTool { return this._idleTool!; }

  /** Return true to filter (ignore) events to the given viewport */
  protected filterViewport(vp: Viewport) {
    if (undefined === vp)
      return true;
    const tool = this.activeTool;
    return (undefined !== tool ? !tool.isCompatibleViewport(vp, false) : false);
  }

<<<<<<< HEAD
  public get isCurrentInputSourceMouse() { return this.currentInputState.inputSource === InputSource.Mouse; }
=======
>>>>>>> fd38f30d
  public onInstallTool(tool: InteractiveTool) { this.currentInputState.onInstallTool(); return tool.onInstall(); }
  public onPostInstallTool(tool: InteractiveTool) { tool.onPostInstall(); }

  public get viewTool(): ViewTool | undefined { return this._viewTool; }
  public get primitiveTool(): PrimitiveTool | undefined { return this._primitiveTool; }

  /** The currently active InteractiveTool. May be ViewTool, InputCollector, PrimitiveTool, undefined - in that priority order. */
  public get activeTool(): InteractiveTool | undefined {
    return this._viewTool ? this._viewTool : (this._inputCollector ? this._inputCollector : this._primitiveTool); // NOTE: Viewing tools suspend input collectors as well as primitives
  }

  /** The current tool. May be ViewTool, InputCollector, PrimitiveTool, or IdleTool - in that priority order. */
  public get currentTool(): InteractiveTool { return this.activeTool ? this.activeTool : this.idleTool; }

  /** Ask the current tool to provide a tooltip message for the supplied HitDetail. */
  public async getToolTip(hit: HitDetail): Promise<string> { return this.currentTool.getToolTip(hit); }

  /**
   * Event raised whenever the active tool changes. This includes PrimitiveTool, ViewTool, andInputCollector.
   * @param newTool The newly activated tool
   */
  public readonly activeToolChanged = new BeEvent<(tool: Tool, start: StartOrResume) => void>();

  public getCursorView(): Viewport | undefined { return this.currentInputState.viewport; }

  /** Called when a viewport is closed */
  public onViewportClosed(vp: Viewport): void {
    // Closing the viewport may also delete the QueryModel so we have to prevent AccuSnap from trying to use it.
    IModelApp.accuSnap.clear();
    this.currentInputState.clearViewport(vp);
  }

  private async onMouseEnter(vp: Viewport) { this.cursorView = vp; }
  private async onMouseLeave(vp: Viewport) {
    IModelApp.notifications.clearToolTip();
    this.cursorView = undefined;
    vp.invalidateDecorations();
  }

  /** @hidden */
  public updateDynamics(ev?: BeButtonEvent, useLastData?: boolean, adjustPoint?: boolean): void {
    if (!IModelApp.viewManager.inDynamicsMode || undefined === this.activeTool)
      return;

    if (undefined === ev) {
      ev = new BeButtonEvent();

      if (useLastData)
        this.fillEventFromLastDataButton(ev);
      else
        this.fillEventFromCursorLocation(ev);

      if (adjustPoint && undefined !== ev.viewport)
        this.adjustPoint(ev.point, ev.viewport);
    }

    if (undefined === ev.viewport)
      return;

    const context = new DynamicsContext(ev.viewport);
    this.activeTool.onDynamicFrame(ev, context);
  }

  /** This is invoked on a timer to update  input state and forward events to tools. */
  private async onTimerEvent(): Promise<void> {
    const tool = this.activeTool;
    const current = this.currentInputState;

    if (undefined !== current.touchTapTimer) {
      const now = Date.now();
      if ((now - current.touchTapTimer) >= ToolSettings.doubleTapTimeout.milliseconds) {
        const touchEv = current.lastTouchStart;
        const numTouches = (undefined !== current.lastTouchStart ? current.lastTouchStart.touchCount : 0);
        const numTaps = (undefined !== current.touchTapCount ? current.touchTapCount : 0);

        current.touchTapTimer = current.touchTapCount = current.lastTouchStart = undefined;

        if (undefined !== touchEv && numTouches > 0 && numTaps > 0) {
          touchEv.tapCount = numTaps;
          if ((undefined !== tool && EventHandled.Yes === await tool.onTouchTap(touchEv)) ||
            EventHandled.Yes === await this.idleTool.onTouchTap(touchEv))
            return;
        }
      }
    }

    const ev = new BeButtonEvent();
    current.toEvent(ev, true);

    const wasMotion = current.wasMotion;
    if (!wasMotion) {
      if (tool)
        await tool.onMouseNoMotion(ev);

      if (InputSource.Mouse === current.inputSource) {
        await IModelApp.accuSnap.onNoMotion(ev);
        // Application.accuDraw.onNoMotion(ev);
      }
    }

    if (current.hasMotionStopped) {
      if (tool)
        await tool.onMouseMotionStopped(ev);
      if (InputSource.Mouse === current.inputSource) {
        IModelApp.accuSnap.onMotionStopped(ev);
      }
    }

    this.updateDynamics(ev);
  }

  public async sendEndDragEvent(ev: BeButtonEvent): Promise<any> {
    let tool = this.activeTool;

    if (undefined !== tool) {
      if (!tool.isValidLocation(ev, true))
        tool = undefined;
      else if (tool.receivedDownEvent)
        tool.receivedDownEvent = false;
      else
        tool = undefined;
    }

    // Don't send tool end drag event if it didn't get the start drag event
    if (undefined === tool || EventHandled.Yes !== await tool.onMouseEndDrag(ev))
      return this.idleTool.onMouseEndDrag(ev);
  }

  public async onMotion(vp: Viewport, pt2d: XAndY, inputSource: InputSource, forceStartDrag: boolean = false): Promise<any> {
    const current = this.currentInputState;
    current.onMotion(pt2d);

    if (this.filterViewport(vp)) {
      this.setIncompatibleViewportCursor(false);
      return;
    }

    const ev = new BeButtonEvent();
    current.fromPoint(vp, pt2d, inputSource);
    current.toEvent(ev, false);

    await IModelApp.accuSnap.onMotion(ev); // wait for AccuSnap before calling fromButton

    current.fromButton(vp, pt2d, inputSource, true);
    current.toEvent(ev, true);

    IModelApp.accuDraw.onMotion(ev);

    const tool = this.activeTool;
    const isValidLocation = (undefined !== tool ? tool.isValidLocation(ev, false) : true);
    this.setIncompatibleViewportCursor(isValidLocation);

    if (forceStartDrag || current.isStartDrag(ev.button)) {
      current.onStartDrag(ev.button);
      current.changeButtonToDownPoint(ev);
      ev.isDragging = true;

      if (undefined !== tool && isValidLocation)
        tool.receivedDownEvent = true;

      // Pass start drag event to idle tool if active tool doesn't explicitly handle it
      if (undefined === tool || !isValidLocation || EventHandled.Yes !== await tool.onMouseStartDrag(ev))
        return this.idleTool.onMouseStartDrag(ev);
      return;
    }

    if (tool) {
      tool.onMouseMotion(ev);
      this.updateDynamics(ev);
    }

    if (this.isLocateCircleOn)
      vp.invalidateDecorations();
  }

  private async onMouseMove(event: ToolEvent): Promise<any> {
    const vp = event.vp!;
    const pos = this.getMousePosition(event);

    return this.onMotion(vp, pos, InputSource.Mouse);
  }

  public adjustPointToACS(pointActive: Point3d, vp: Viewport, perpendicular: boolean): void {
    // The "I don't want ACS lock" flag can be set by tools to override the default behavior
    if (0 !== (this.toolState.coordLockOvr & CoordinateLockOverrides.ACS))
      return;

    let viewZRoot: Vector3d;

    // Lock to the construction plane
    if (vp.view.is3d() && vp.view.isCameraOn)
      viewZRoot = vp.view.camera.eye.vectorTo(pointActive);
    else
      viewZRoot = vp.rotMatrix.getRow(2);

    const auxOriginRoot = vp.getAuxCoordOrigin();
    const auxRMatrixRoot = vp.getAuxCoordRotation();
    let auxNormalRoot = auxRMatrixRoot.getRow(2);

    // If ACS xy plane is perpendicular to view and not snapping, project to closest xz or yz plane instead
    if (auxNormalRoot.isPerpendicularTo(viewZRoot) && !TentativeOrAccuSnap.isHot) {
      const auxXRoot = auxRMatrixRoot.getRow(0);
      const auxYRoot = auxRMatrixRoot.getRow(1);
      auxNormalRoot = (Math.abs(auxXRoot.dotProduct(viewZRoot)) > Math.abs(auxYRoot.dotProduct(viewZRoot))) ? auxXRoot : auxYRoot;
    }
    LegacyMath.linePlaneIntersect(pointActive, pointActive, viewZRoot, auxOriginRoot, auxNormalRoot, perpendicular);
  }

  public adjustPointToGrid(pointActive: Point3d, vp: Viewport) {
    // The "I don't want grid lock" flag can be set by tools to override the default behavior
    if (!this.gridLock || 0 !== (this.toolState.coordLockOvr & CoordinateLockOverrides.Grid))
      return;
    vp.pointToGrid(pointActive);
  }

  public adjustPoint(pointActive: Point3d, vp: Viewport, projectToACS: boolean = true, applyLocks: boolean = true): void {
    if (Math.abs(pointActive.z) < 1.0e-7)
      pointActive.z = 0.0; // remove Z fuzz introduced by active depth when near 0

    let handled = false;

    if (applyLocks && !(IModelApp.tentativePoint.isActive || IModelApp.accuSnap.isHot))
      handled = IModelApp.accuDraw.adjustPoint(pointActive, vp, false);

    // NOTE: We don't need to support axis lock, it is worthless if you have AccuDraw
    if (!handled && vp.isPointAdjustmentRequired) {
      if (applyLocks)
        this.adjustPointToGrid(pointActive, vp);

      if (projectToACS)
        this.adjustPointToACS(pointActive, vp, false);
    } else if (applyLocks) {
      const savePoint = pointActive.clone();

      this.adjustPointToGrid(pointActive, vp);

      // if grid lock changes point, resend point to accudraw
      if (handled && !pointActive.isExactEqual(savePoint))
        IModelApp.accuDraw.adjustPoint(pointActive, vp, false);
    }

    if (Math.abs(pointActive.z) < 1.0e-7)
      pointActive.z = 0.0;
  }

  public adjustSnapPoint(perpendicular: boolean = true): void {
    const snap = TentativeOrAccuSnap.getCurrentSnap(false);
    if (!snap)
      return;

    const vp = snap.viewport;
    const isHot = snap.isHot;
    const point = snap.getPoint().clone();
    const savePt = point.clone();

    if (!isHot) // Want point adjusted to grid for a hit that isn't hot
      this.adjustPointToGrid(point, vp);

    if (!IModelApp.accuDraw.adjustPoint(point, vp, isHot)) {
      if (vp.isSnapAdjustmentRequired)
        this.adjustPointToACS(point, vp, perpendicular || IModelApp.accuDraw.isActive);
    }

    if (!point.isExactEqual(savePt))
      snap.adjustedPoint.setFrom(point);
  }

  public async sendButtonEvent(ev: BeButtonEvent): Promise<any> {
    let tool = this.activeTool;

    if (undefined !== tool) {
      if (!tool.isValidLocation(ev, true))
        tool = undefined;
      else if (ev.isDown)
        tool.receivedDownEvent = true;
      else if (tool.receivedDownEvent)
        tool.receivedDownEvent = false;
      else
        tool = undefined;
    }

    IModelApp.accuDraw.onPreButtonEvent(ev);

    switch (ev.button) {
      case BeButton.Data: {
        if (undefined === tool)
          break;

        if (ev.isDown) {
          await tool.onDataButtonDown(ev);
        } else {
          await tool.onDataButtonUp(ev);
          break;
        }

        // Lock tool to target model of this view on first data button
        if (tool instanceof PrimitiveTool)
          tool.autoLockTarget();

        // Update tool dynamics. Use last data button location which was potentially adjusted by onDataButtonDown and not current event
        this.updateDynamics(undefined, true);
        break;
      }

      case BeButton.Reset: {
        if (undefined === tool)
          break;

        if (ev.isDown)
          await tool.onResetButtonDown(ev);
        else
          await tool.onResetButtonUp(ev);
        break;
      }

      case BeButton.Middle: {
        // Pass middle button event to idle tool if active tool doesn't explicitly handle it
        if (ev.isDown) {
          if (undefined === tool || EventHandled.Yes !== await tool.onMiddleButtonDown(ev))
            await this.idleTool.onMiddleButtonDown(ev);
        } else {
          if (undefined === tool || EventHandled.Yes !== await tool.onMiddleButtonUp(ev))
            await this.idleTool.onMiddleButtonUp(ev);
        }
        break;
      }
    }

    IModelApp.tentativePoint.onButtonEvent(ev);
    IModelApp.accuDraw.onPostButtonEvent(ev);
  }

  public async onButtonDown(vp: Viewport, pt2d: XAndY, button: BeButton, inputSource: InputSource): Promise<any> {
    if (this.filterViewport(vp))
      return;

    vp.removeAnimator();
    const ev = new BeButtonEvent();
    const current = this.currentInputState;
    current.fromButton(vp, pt2d, inputSource, true);
    current.onButtonDown(button);
    current.toEvent(ev, true);
    current.updateDownPoint(ev);

    return this.sendButtonEvent(ev);
  }

  public async onButtonUp(vp: Viewport, pt2d: XAndY, button: BeButton, inputSource: InputSource): Promise<any> {
    if (this.filterViewport(vp))
      return;

    const ev = new BeButtonEvent();
    const current = this.currentInputState;
    const wasDragging = current.isDragging(button);
    current.fromButton(vp, pt2d, inputSource, true);
    current.onButtonUp(button);
    current.toEvent(ev, true);

    if (wasDragging)
      return this.sendEndDragEvent(ev);

    current.changeButtonToDownPoint(ev);
    return this.sendButtonEvent(ev);
  }

  /** Called when any *modifier* (Shift, Alt, or Control) key is pressed or released. */
  private async onModifierKeyTransition(wentDown: boolean, modifier: BeModifierKeys, event: KeyboardEvent): Promise<void> {
    if (wentDown === this._modifierKeyWentDown && modifier === this._modifierKey)
      return;

    const activeTool = this.activeTool;
    const changed = activeTool ? await activeTool.onModifierKeyTransition(wentDown, modifier, event) : EventHandled.No;

    this._modifierKey = modifier;
    this._modifierKeyWentDown = wentDown;

    if (changed === EventHandled.Yes) {
      IModelApp.viewManager.invalidateDecorationsAllViews();
      this.updateDynamics();
    }
  }

  private static getModifierKey(event: KeyboardEvent): BeModifierKeys {
    switch (event.key) {
      case "Alt": return BeModifierKeys.Alt;
      case "Shift": return BeModifierKeys.Shift;
      case "Control": return BeModifierKeys.Control;
    }
    return BeModifierKeys.None;
  }

  /** Event for every key down and up transition. */
  private async onKeyTransition(event: ToolEvent, wentDown: boolean): Promise<any> {
    const activeTool = this.activeTool;
    if (!activeTool)
      return;

    const keyEvent = event.ev as KeyboardEvent;
    this.currentInputState.setKeyQualifiers(keyEvent);

    const modifierKey = ToolAdmin.getModifierKey(keyEvent);
    return (BeModifierKeys.None !== modifierKey) ? this.onModifierKeyTransition(wentDown, modifierKey, keyEvent) : activeTool.onKeyTransition(wentDown, keyEvent);
  }

  private onUnsuspendTool() {
    const tool = this.activeTool;
    if (tool === undefined)
      return;
    tool.onUnsuspend();
    this.activeToolChanged.raiseEvent(tool, StartOrResume.Resume);
  }

  /** @hidden */
  public setInputCollector(newTool?: InputCollector) {
    if (undefined !== this._inputCollector) {
      this._inputCollector.onCleanup();
      this._inputCollector = undefined;
    }
    this._inputCollector = newTool;
  }

  /** @hidden */
  public exitInputCollector() {
    if (undefined === this._inputCollector)
      return;
    let unsuspend = false;
    if (this._suspendedByInputCollector) {
      this._suspendedByInputCollector.stop();
      this._suspendedByInputCollector = undefined;
      unsuspend = true;
    }

    IModelApp.viewManager.invalidateDecorationsAllViews();
    this.setInputCollector(undefined);
    if (unsuspend)
      this.onUnsuspendTool();
  }

  /** @hidden */
  public startInputCollector(newTool: InputCollector): void {
    if (undefined !== this._inputCollector) {
      this.setInputCollector(undefined);
    } else {
      const tool = this.activeTool;
      if (tool)
        tool.onSuspend();
      this._suspendedByInputCollector = new SuspendedToolState();
    }

    this.activeToolChanged.raiseEvent(newTool, StartOrResume.Start);
    IModelApp.viewManager.invalidateDecorationsAllViews();
    this.setInputCollector(newTool);
  }

  /** @hidden */
  public setViewTool(newTool?: ViewTool) {
    if (undefined !== this._viewTool) {
      this._viewTool.onCleanup();
      this._viewTool = undefined;
    }
    this._viewTool = newTool;
  }

  /** @hidden */
  public exitViewTool() {
    if (undefined === this._viewTool)
      return;
    let unsuspend = false;
    if (undefined !== this._suspendedByViewTool) {
      this._suspendedByViewTool.stop(); // Restore state of suspended tool
      this._suspendedByViewTool = undefined;
      unsuspend = true;
    }

    IModelApp.viewManager.invalidateDecorationsAllViews();
    this.setViewTool(undefined);
    if (unsuspend)
      this.onUnsuspendTool();

    IModelApp.accuDraw.onViewToolExit();
    this.updateDynamics();
  }

  /** @hidden */
  public startViewTool(newTool: ViewTool) {
    IModelApp.accuDraw.onViewToolInstall();

    if (undefined !== this._viewTool) {
      this.setViewTool(undefined);
    } else {
      const tool = this.activeTool;
      if (tool)
        tool.onSuspend();
      this._suspendedByViewTool = new SuspendedToolState();
    }

    this.activeToolChanged.raiseEvent(newTool, StartOrResume.Start);
    IModelApp.viewManager.invalidateDecorationsAllViews();

    this.toolState.coordLockOvr = CoordinateLockOverrides.All;
    this.toolState.locateCircleOn = false;

    IModelApp.accuSnap.onStartTool();

    this.setCursor(BeCursor.CrossHair);
    this.setViewTool(newTool);
  }

  /** @hidden */
  public setPrimitiveTool(primitiveTool?: PrimitiveTool) {
    const newTool = primitiveTool;  // in case we're restarting the same tool

    if (undefined !== this._primitiveTool) {
      IModelApp.viewManager.endDynamicsMode();

      this._primitiveTool.onCleanup();
      this._primitiveTool = undefined;
    }
    this._primitiveTool = newTool;
  }

  /** @hidden */
  public startPrimitiveTool(newTool: PrimitiveTool) {
    this.exitViewTool();

    if (undefined !== this._primitiveTool)
      this.setPrimitiveTool(undefined);

    // clear the primitive tool first so following call does not trigger the refreshing of the ToolSetting for the previous primitive tool
    this.exitInputCollector();

    // raise event that tool has started.
    this.activeToolChanged.raiseEvent(newTool, StartOrResume.Start);

    this.setIncompatibleViewportCursor(true); // Don't restore this

    this.toolState.coordLockOvr = CoordinateLockOverrides.None;
    this.toolState.locateCircleOn = false;

    IModelApp.accuDraw.onPrimitiveToolInstall();
    IModelApp.accuSnap.onStartTool();

    this.setCursor(newTool.getCursor());
    this.setPrimitiveTool(newTool);
  }

  /**
   * Starts the default tool, if any. Generally invoked automatically when other tools exit, so shouldn't be called directly.
   * @hidden
   */
  public startDefaultTool() { IModelApp.tools.run(this._defaultTool); }

  public setCursor(cursor: BeCursor | undefined): void {
    if (undefined === this._saveCursor)
      IModelApp.viewManager.setViewCursor(cursor);
    else
      this._saveCursor = cursor;
  }

  public decorate(context: DecorateContext): void {
    const tool = this.activeTool;
    if (undefined !== tool) {
      tool.decorate(context);

      if (undefined !== this._inputCollector && tool !== this._inputCollector)
        this._inputCollector.decorateSuspended(context);

      if (undefined !== this._primitiveTool && tool !== this._primitiveTool)
        this._primitiveTool.decorateSuspended(context);
    }

    const viewport = context.viewport;
    if (this.cursorView !== viewport)
      return;

    const ev = new BeButtonEvent();
    this.fillEventFromCursorLocation(ev);

    const hit = IModelApp.accuDraw.isActive ? undefined : IModelApp.accuSnap.currHit; // NOTE: Show surface normal until AccuDraw becomes active
    viewport.drawLocateCursor(context, ev.point, viewport.pixelsFromInches(IModelApp.locateManager.apertureInches), this.isLocateCircleOn, hit);
  }

  public get isLocateCircleOn(): boolean { return this.toolState.locateCircleOn && this.currentInputState.inputSource === InputSource.Mouse; }

  public beginDynamics(): void {
    IModelApp.accuDraw.onBeginDynamics();
    IModelApp.viewManager.beginDynamicsMode();
    this.setLocateCursor(false);
  }

  public endDynamics(): void {
    IModelApp.accuDraw.onEndDynamics();
    IModelApp.viewManager.endDynamicsMode();
    this.setLocateCursor(true);
  }

  public fillEventFromCursorLocation(ev: BeButtonEvent) { this.currentInputState.toEvent(ev, true); }
  public fillEventFromLastDataButton(ev: BeButtonEvent) { this.currentInputState.toEventFromLastDataPoint(ev); }
  public setAdjustedDataPoint(ev: BeButtonEvent) { this.currentInputState.adjustLastDataPoint(ev); }

  /** Can be called by tools that wish to emulate mouse button down/up events for onTouchTap. */
  public async convertTouchTapToButtonDownAndUp(ev: BeTouchEvent, button: BeButton = BeButton.Data): Promise<void> {
    const pt2d = ev.getDisplayPoint();
    await this.onButtonDown(ev.viewport!, pt2d, button, InputSource.Touch);
    return this.onButtonUp(ev.viewport!, pt2d, button, InputSource.Touch);
  }

  /** Can be called by tools that wish to emulate moving the mouse with a button depressed for onTouchMoveStart.
   * @note Calls the tool's onMouseStartDrag method from onMotion.
   */
  public async convertTouchMoveStartToButtonDownAndMotion(startEv: BeTouchEvent, ev: BeTouchEvent, button: BeButton = BeButton.Data): Promise<void> {
    await this.onButtonDown(startEv.viewport!, startEv.getDisplayPoint(), button, InputSource.Touch);
    return this.onMotion(ev.viewport!, ev.getDisplayPoint(), InputSource.Touch, true);
  }

  /** Can be called by tools that wish to emulate pressing the mouse button for onTouchStart or onTouchMoveStart. */
  public async convertTouchStartToButtonDown(ev: BeTouchEvent, button: BeButton = BeButton.Data): Promise<void> {
    return this.onButtonDown(ev.viewport!, ev.getDisplayPoint(), button, InputSource.Touch);
  }

  /** Can be called by tools that wish to emulate releasing the mouse button for onTouchEnd or onTouchComplete.
   * @note Calls the tool's onMouseEndDrag method if convertTouchMoveStartToButtonDownAndMotion was called for onTouchMoveStart.
   */
  public async convertTouchEndToButtonUp(ev: BeTouchEvent, button: BeButton = BeButton.Data): Promise<void> {
    return this.onButtonUp(ev.viewport!, ev.getDisplayPoint(), button, InputSource.Touch);
  }

  /** Can be called by tools that wish to emulate a mouse motion event for onTouchMove. */
  public async convertTouchMoveToMotion(ev: BeTouchEvent): Promise<void> {
    return this.onMotion(ev.viewport!, ev.getDisplayPoint(), InputSource.Touch);
  }

  public setIncompatibleViewportCursor(restore: boolean) {
    if (restore) {
      if (undefined === this._saveCursor)
        return;

      this.toolState.locateCircleOn = this._saveLocateCircle;
      IModelApp.viewManager.setViewCursor(this._saveCursor);
      this._saveCursor = undefined;
      return;
    }

    if (undefined !== this._saveCursor)
      return;

    this._saveLocateCircle = this.toolState.locateCircleOn;
    this._saveCursor = IModelApp.viewManager.cursor;
    this.toolState.locateCircleOn = false;
    IModelApp.viewManager.setViewCursor(BeCursor.NotAllowed);
  }

  /** Performs default handling of mouse wheel event (zoom in/out) */
  public async processWheelEvent(ev: BeWheelEvent, doUpdate: boolean): Promise<EventHandled> {
    await WheelEventProcessor.process(ev, doUpdate);
    this.updateDynamics(ev);
    IModelApp.viewManager.invalidateDecorationsAllViews();
    return EventHandled.Yes;
  }

  public onSelectedViewportChanged(previous: Viewport | undefined, current: Viewport | undefined): void {
    IModelApp.accuDraw.onSelectedViewportChanged(previous, current);

    if (undefined === current) {
      this.callOnCleanup();
      return;
    }

    if (undefined !== this._viewTool)
      this._viewTool.onSelectedViewportChanged(previous, current);

    if (undefined !== this._inputCollector)
      this._inputCollector.onSelectedViewportChanged(previous, current);

    if (undefined !== this._primitiveTool)
      this._primitiveTool.onSelectedViewportChanged(previous, current);
  }

  public setLocateCircleOn(locateOn: boolean): void {
    if (undefined === this._saveCursor)
      this.toolState.locateCircleOn = locateOn;
    else
      this._saveLocateCircle = locateOn;
  }

  public setLocateCursor(enableLocate: boolean): void {
    const { viewManager } = IModelApp;
    this.setCursor(viewManager.inDynamicsMode ? BeCursor.Dynamics : BeCursor.CrossHair);
    this.setLocateCircleOn(enableLocate);
    viewManager.invalidateDecorationsAllViews();
  }

  public callOnCleanup(): void {
    this.exitViewTool();
    this.exitInputCollector();
    if (undefined !== this._primitiveTool)
      this._primitiveTool.onCleanup();
  }
}

/**
 * Default processor to handle wheel events.
 * @hidden
 */
export class WheelEventProcessor {
  public static async process(ev: BeWheelEvent, doUpdate: boolean) {
    const vp = ev.viewport;
    if (!vp)
      return;

    await this.doZoom(ev);

    if (doUpdate) {
      vp.synchWithView(true);

      // AccuSnap hit won't be invalidated without cursor motion (closes info window, etc.).
      IModelApp.accuSnap.clear();
    }
  }

  private static async doZoom(ev: BeWheelEvent): Promise<ViewStatus> {
    const vp = ev.viewport;
    if (!vp)
      return ViewStatus.InvalidViewport;

    let zoomRatio = ToolSettings.wheelZoomRatio;
    if (zoomRatio < 1)
      zoomRatio = 1;
    if (ev.wheelDelta > 0)
      zoomRatio = 1 / zoomRatio;

    let isSnapOrPrecision = false;
    const target = Point3d.create();
    if (IModelApp.tentativePoint.isActive) {
      // Always use Tentative location, adjusted point, not cross
      isSnapOrPrecision = true;
      target.setFrom(IModelApp.tentativePoint.getPoint());
    } else {
      // Never use AccuSnap location as initial zoom clears snap causing zoom center to "jump"
      isSnapOrPrecision = CoordSource.Precision === ev.coordsFrom;
      target.setFrom(isSnapOrPrecision ? ev.point : ev.rawPoint);
    }

    let status: ViewStatus;
    if (vp.view.is3d() && vp.isCameraOn) {
      let lastEventWasValid: boolean = false;
      if (!isSnapOrPrecision) {
        const targetNpc = vp.worldToNpc(target);
        const newTarget = new Point3d();
        const lastEvent = IModelApp.toolAdmin.currentInputState.lastWheelEvent;
        if (lastEvent && lastEvent.viewport && lastEvent.viewport.view.equals(vp.view) && lastEvent.viewPoint.distanceSquaredXY(ev.viewPoint) < 10) {
          vp.worldToNpc(lastEvent.point, newTarget);
          targetNpc.z = newTarget.z;
          lastEventWasValid = true;
        } else if (undefined !== vp.pickNearestVisibleGeometry(target, vp.pixelsFromInches(ToolSettings.viewToolPickRadiusInches), newTarget)) {
          vp.worldToNpc(newTarget, newTarget);
          targetNpc.z = newTarget.z;
        } else {
          vp.view.getTargetPoint(newTarget);
          vp.worldToNpc(newTarget, newTarget);
          targetNpc.z = newTarget.z;
        }
        vp.npcToWorld(targetNpc, target);
      }

      const cameraView = vp.view as ViewState3d;
      const transform = Transform.createFixedPointAndMatrix(target, RotMatrix.createScale(zoomRatio, zoomRatio, zoomRatio));
      const oldCameraPos = cameraView.getEyePoint();
      const newCameraPos = transform.multiplyPoint3d(oldCameraPos);
      const offset = Vector3d.createStartEnd(oldCameraPos, newCameraPos);

      // when you're too close to an object, the wheel zoom operation will stop. We set a "bump distance" so you can blast through obstacles.
      if (!isSnapOrPrecision && offset.magnitude() < ToolSettings.wheelZoomBumpDistance) {
        offset.scaleToLength(ToolSettings.wheelZoomBumpDistance / 3.0, offset); // move 1/3 of the bump distance, just to get to the other side.
        lastEventWasValid = false;
        target.addInPlace(offset);
      }

      const viewTarget = cameraView.getTargetPoint().clone();
      viewTarget.addInPlace(offset);
      newCameraPos.setFrom(oldCameraPos.plus(offset));

      if (!lastEventWasValid) {
        const thisEvent = ev.clone();
        thisEvent.point.setFrom(target);
        IModelApp.toolAdmin.currentInputState.lastWheelEvent = thisEvent;
      }

      status = cameraView.lookAt(newCameraPos, viewTarget, cameraView.getYVector());
      vp.synchWithView(false);
    } else {
      const targetNpc = vp.worldToNpc(target);
      const trans = Transform.createFixedPointAndMatrix(targetNpc, RotMatrix.createScale(zoomRatio, zoomRatio, 1));
      const viewCenter = Point3d.create(.5, .5, .5);

      trans.multiplyPoint3d(viewCenter, viewCenter);
      vp.npcToWorld(viewCenter, viewCenter);
      status = vp.zoom(viewCenter, zoomRatio);
    }

    // if we scrolled out, we may have invalidated the current AccuSnap path
    await IModelApp.accuSnap.reEvaluate();
    return status;
  }
}<|MERGE_RESOLUTION|>--- conflicted
+++ resolved
@@ -621,10 +621,6 @@
     return (undefined !== tool ? !tool.isCompatibleViewport(vp, false) : false);
   }
 
-<<<<<<< HEAD
-  public get isCurrentInputSourceMouse() { return this.currentInputState.inputSource === InputSource.Mouse; }
-=======
->>>>>>> fd38f30d
   public onInstallTool(tool: InteractiveTool) { this.currentInputState.onInstallTool(); return tool.onInstall(); }
   public onPostInstallTool(tool: InteractiveTool) { tool.onPostInstall(); }
 
