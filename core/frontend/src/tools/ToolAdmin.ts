--- conflicted
+++ resolved
@@ -564,11 +564,6 @@
     if (undefined === event)
       return; // nothing in queue
 
-<<<<<<< HEAD
-    // console.log(">>> " + event.ev.type);
-
-=======
->>>>>>> 17fe3929
     switch (event.ev.type) {
       case "mousedown": return this.onMouseButton(event, true);
       case "mouseup": return this.onMouseButton(event, false);
