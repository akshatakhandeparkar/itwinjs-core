/*---------------------------------------------------------------------------------------------
| $Copyright: (c) 2018 Bentley Systems, Incorporated. All rights reserved. $
 *--------------------------------------------------------------------------------------------*/
/** @module Tools */

import { BeDuration, BeEvent } from "@bentley/bentleyjs-core";
import { Angle, Constant, Matrix3d, Point2d, Point3d, Transform, Vector3d, XAndY } from "@bentley/geometry-core";
import { NpcCenter } from "@bentley/imodeljs-common";
import { LegacyMath } from "@bentley/imodeljs-common/lib/LegacyMath";
import { AccuSnap, TentativeOrAccuSnap } from "../AccuSnap";
import { HitDetail } from "../HitDetail";
import { IModelApp } from "../IModelApp";
import { IconSprites } from "../Sprites";
import { DecorateContext, DynamicsContext } from "../ViewContext";
import { ScreenViewport, Viewport } from "../Viewport";
import { ViewState3d, ViewStatus } from "../ViewState";
import { IdleTool } from "./IdleTool";
import { PrimitiveTool } from "./PrimitiveTool";
import { BeButton, BeButtonEvent, BeButtonState, BeModifierKeys, BeTouchEvent, BeWheelEvent, CoordSource, EventHandled, InputCollector, InputSource, InteractiveTool, Tool } from "./Tool";
import { ViewTool } from "./ViewTool";
import { CanvasDecoration } from "../render/System";

export const enum CoordinateLockOverrides {
  None = 0,
  ACS = 1 << 1,
  Grid = 1 << 2,     // also overrides unit lock
  All = 0xffff,
}

export const enum StartOrResume { Start = 1, Resume = 2 }
export const enum ManipulatorToolEvent { Start = 1, Stop = 2, Suspend = 3, Unsuspend = 4 }

const enum MouseButton { Left = 0, Middle = 1, Right = 2 }

/** Settings that control the behavior of built-in tools. Applications may modify these values. */
export class ToolSettings {
  /** Duration of animations of viewing operations. */
  public static animationTime = BeDuration.fromMilliseconds(260);
  /** Two tap must be within this period to be a double tap. */
  public static doubleTapTimeout = BeDuration.fromMilliseconds(250);
  /** Two clicks must be within this period to be a double click. */
  public static doubleClickTimeout = BeDuration.fromMilliseconds(500);
  /** Number of screen inches of movement allowed between clicks to still qualify as a double-click.  */
  public static doubleClickToleranceInches = 0.05;
  /** Duration without movement before a no-motion event is generated. */
  public static noMotionTimeout = BeDuration.fromMilliseconds(50);
  /** If true, view rotation tool keeps the up vector (worldZ) aligned with screenY. */
  public static preserveWorldUp = true;
  /** Delay with a touch on the surface before a move operation begins. */
  public static touchMoveDelay = BeDuration.fromMilliseconds(50);
  /** Delay with the mouse down before a drag operation begins. */
  public static startDragDelay = BeDuration.fromMilliseconds(110);
  /** Distance in screen inches a touch point must move before being considered motion. */
  public static touchMoveDistanceInches = 0.15;
  /** Distance in screen inches the cursor must move before a drag operation begins. */
  public static startDragDistanceInches = 0.15;
  /** Radius in screen inches to search for elements that anchor viewing operations. */
  public static viewToolPickRadiusInches = 0.20;
  /** Camera angle enforced for walk tool. */
  public static walkCameraAngle = Angle.createDegrees(75.6);
  /** Whether the walk tool enforces worldZ be aligned with screenY */
  public static walkEnforceZUp = false;
  /** Speed, in meters per second, for the walk tool. */
  public static walkVelocity = 3.5;
  /** Scale factor applied for wheel events with "per-line" modifier. */
  public static wheelLineFactor = 40;
  /** Scale factor applied for wheel events with "per-page" modifier. */
  public static wheelPageFactor = 120;
  /** When the zoom-with-wheel tool (with camera enabled) gets closer than this distance to an obstacle, it "bumps" through. */
  public static wheelZoomBumpDistance = Constant.oneCentimeter;
  /** Scale factor for zooming with mouse wheel. */
  public static wheelZoomRatio = 1.75;
}

/** @hidden */
export class ToolState {
  public coordLockOvr = CoordinateLockOverrides.None;
  public locateCircleOn = true;
  public setFrom(other: ToolState) { this.coordLockOvr = other.coordLockOvr; this.locateCircleOn = other.locateCircleOn; }
  public clone(): ToolState { const val = new ToolState(); val.setFrom(this); return val; }
}

/** @hidden */
export class SuspendedToolState {
  private readonly _toolState: ToolState;
  private readonly _accuSnapState: AccuSnap.ToolState;
  private readonly _viewCursor?: string;
  private _inDynamics: boolean;
  private _shuttingDown = false;

  constructor() {
    const { toolAdmin, viewManager, accuSnap } = IModelApp;
    toolAdmin.setIncompatibleViewportCursor(true); // Don't save this
    this._toolState = toolAdmin.toolState.clone();
    this._accuSnapState = accuSnap.toolState.clone();
    this._viewCursor = viewManager.cursor;
    this._inDynamics = viewManager.inDynamicsMode;
    if (this._inDynamics)
      viewManager.endDynamicsMode();
  }

  public stop() {
    if (this._shuttingDown)
      return;

    const { toolAdmin, viewManager, accuSnap } = IModelApp;
    toolAdmin.setIncompatibleViewportCursor(true); // Don't restore this
    toolAdmin.toolState.setFrom(this._toolState);
    accuSnap.toolState.setFrom(this._accuSnapState);
    viewManager.setViewCursor(this._viewCursor);
    if (this._inDynamics)
      viewManager.beginDynamicsMode();
    else
      viewManager.endDynamicsMode();
  }
}

/** @hidden */
export class CurrentInputState {
  private _rawPoint: Point3d = new Point3d();
  private _uorPoint: Point3d = new Point3d();
  private _viewPoint: Point3d = new Point3d();
  public qualifiers = BeModifierKeys.None;
  public motionTime = 0;
  public viewport?: ScreenViewport;
  public button: BeButtonState[] = [new BeButtonState(), new BeButtonState(), new BeButtonState()];
  public lastButton: BeButton = BeButton.Data;
  public inputSource: InputSource = InputSource.Unknown;
  public lastMotion = new Point2d();
  public lastWheelEvent?: BeWheelEvent;
  public lastTouchStart?: BeTouchEvent;
  public touchTapTimer?: number;
  public touchTapCount?: number;

  public get rawPoint() { return this._rawPoint; }
  public set rawPoint(pt: Point3d) { this._rawPoint.setFrom(pt); }
  public get uorPoint() { return this._uorPoint; }
  public set uorPoint(pt: Point3d) { this._uorPoint.setFrom(pt); }
  public get viewPoint() { return this._viewPoint; }
  public set viewPoint(pt: Point3d) { this._viewPoint.setFrom(pt); }
  public get wasMotion() { return 0 !== this.motionTime; }
  public get isShiftDown() { return 0 !== (this.qualifiers & BeModifierKeys.Shift); }
  public get isControlDown() { return 0 !== (this.qualifiers & BeModifierKeys.Control); }
  public get isAltDown() { return 0 !== (this.qualifiers & BeModifierKeys.Alt); }

  public isDragging(button: BeButton) { return this.button[button].isDragging; }
  public onStartDrag(button: BeButton) { this.button[button].isDragging = true; }
  public onInstallTool() { this.clearKeyQualifiers(); if (undefined !== this.lastWheelEvent) this.lastWheelEvent.invalidate(); this.lastTouchStart = this.touchTapTimer = this.touchTapCount = undefined; }
  public clearKeyQualifiers() { this.qualifiers = BeModifierKeys.None; }
  public clearViewport(vp: Viewport) { if (vp === this.viewport) this.viewport = undefined; }
  private isAnyDragging() { return this.button.some((button) => button.isDragging); }
  private setKeyQualifier(qual: BeModifierKeys, down: boolean) { this.qualifiers = down ? (this.qualifiers | qual) : (this.qualifiers & (~qual)); }

  public setKeyQualifiers(ev: MouseEvent | KeyboardEvent | TouchEvent): void {
    this.setKeyQualifier(BeModifierKeys.Shift, ev.shiftKey);
    this.setKeyQualifier(BeModifierKeys.Control, ev.ctrlKey);
    this.setKeyQualifier(BeModifierKeys.Alt, ev.altKey);
  }

  public onMotion(pt2d: XAndY) {
    this.motionTime = Date.now();
    this.lastMotion.x = pt2d.x;
    this.lastMotion.y = pt2d.y;
  }

  public get hasMotionStopped(): boolean {
    const result = this.hasEventInputStopped(this.motionTime, ToolSettings.noMotionTimeout);
    if (result.stopped)
      this.motionTime = result.eventTimer;
    return result.stopped;
  }

  private hasEventInputStopped(timer: number, eventTimeout: BeDuration) {
    let isStopped = false;
    if (0 !== timer && ((Date.now() - timer) >= eventTimeout.milliseconds)) {
      isStopped = true;
      timer = 0;
    }
    return { eventTimer: timer, stopped: isStopped };
  }

  public changeButtonToDownPoint(ev: BeButtonEvent) {
    ev.point = this.button[ev.button].downUorPt;
    ev.rawPoint = this.button[ev.button].downRawPt;

    if (ev.viewport)
      ev.viewPoint = ev.viewport.worldToView(ev.rawPoint);
  }

  public updateDownPoint(ev: BeButtonEvent) { this.button[ev.button].downUorPt = ev.point; }

  public onButtonDown(button: BeButton) {
    const viewPt = this.viewport!.worldToView(this.button[button].downRawPt);
    const center = this.viewport!.npcToView(NpcCenter);
    viewPt.z = center.z;

    const now = Date.now();
    const isDoubleClick = ((now - this.button[button].downTime) < ToolSettings.doubleClickTimeout.milliseconds) && (viewPt.distance(this.viewPoint) < this.viewport!.pixelsFromInches(ToolSettings.doubleClickToleranceInches));

    this.button[button].init(this.uorPoint, this.rawPoint, now, true, isDoubleClick, false, this.inputSource);
    this.lastButton = button;
  }

  public onButtonUp(button: BeButton) {
    this.button[button].isDown = false;
    this.button[button].isDragging = false;
    this.lastButton = button;
  }

  public toEvent(ev: BeButtonEvent, useSnap: boolean) {
    let from = CoordSource.User;
    const uorPt = this.uorPoint.clone();
    let vp = this.viewport;

    if (useSnap) {
      const snap = TentativeOrAccuSnap.getCurrentSnap(false);
      if (snap) {
        from = snap.isHot ? CoordSource.ElemSnap : CoordSource.User;
        uorPt.setFrom(snap.isPointAdjusted ? snap.adjustedPoint : snap.getPoint()); // NOTE: adjustedPoint can be set by adjustSnapPoint even when not hot...
        vp = snap.viewport;
      } else if (IModelApp.tentativePoint.isActive) {
        from = CoordSource.TentativePoint;
        uorPt.setFrom(IModelApp.tentativePoint.point);
        vp = IModelApp.tentativePoint.viewport;
      }
    }

    const buttonState = this.button[this.lastButton];
    ev.initEvent(uorPt, this.rawPoint, this.viewPoint, vp!, from, this.qualifiers, this.lastButton, buttonState.isDown, buttonState.isDoubleClick, buttonState.isDragging, this.inputSource);
  }

  public adjustLastDataPoint(ev: BeButtonEvent) {
    const state = this.button[BeButton.Data];
    state.downUorPt = ev.point;
    state.downRawPt = ev.point;
    this.viewport = ev.viewport;
  }

  public toEventFromLastDataPoint(ev: BeButtonEvent) {
    const state = this.button[BeButton.Data];
    const uorPt = state.downUorPt;
    const rawPt = state.downRawPt;
    const viewPt = this.viewport!.worldToView(rawPt);
    ev.initEvent(uorPt, rawPt, viewPt, this.viewport!, CoordSource.User, this.qualifiers, BeButton.Data, state.isDown, state.isDoubleClick, state.isDragging, state.inputSource);
  }

  public fromPoint(vp: ScreenViewport, pt: XAndY, source: InputSource) {
    this.viewport = vp;
    this._viewPoint.x = pt.x;
    this._viewPoint.y = pt.y;
    this._viewPoint.z = vp.npcToView(NpcCenter).z;
    vp.viewToWorld(this._viewPoint, this._rawPoint);
    this._uorPoint = this._rawPoint.clone();
    this.inputSource = source;
  }

  public fromButton(vp: ScreenViewport, pt: XAndY, source: InputSource, applyLocks: boolean) {
    this.fromPoint(vp, pt, source);

    // NOTE: Using the hit point on the element is preferable to ignoring a snap that is not "hot" completely
    if (TentativeOrAccuSnap.getCurrentSnap(false)) {
      if (applyLocks)
        IModelApp.toolAdmin.adjustSnapPoint();
      return;
    }
    IModelApp.toolAdmin.adjustPoint(this._uorPoint, vp, true, applyLocks);
  }

  public isStartDrag(button: BeButton): boolean {
    // First make sure we aren't already dragging any button
    if (this.isAnyDragging())
      return false;

    const state = this.button[button];
    if (!state.isDown)
      return false;

    if ((Date.now() - state.downTime) <= ToolSettings.startDragDelay.milliseconds)
      return false;

    const viewPt = this.viewport!.worldToView(state.downRawPt);
    const deltaX = Math.abs(this._viewPoint.x - viewPt.x);
    const deltaY = Math.abs(this._viewPoint.y - viewPt.y);

    return ((deltaX + deltaY) > this.viewport!.pixelsFromInches(ToolSettings.startDragDistanceInches));
  }
}

/** A ToolEvent combines an HTML Event and a Viewport. It is stored in a queue for processing by the ToolAdmin.eventLoop. */
interface ToolEvent {
  ev: Event;
  vp?: ScreenViewport; // Viewport is optional - keyboard events aren't associated with a Viewport.
}

/** Controls operation of Tools. Administers the current view, primitive, and idle tools. Forwards events to the appropriate tool. */
export class ToolAdmin {
  /** @hidden */
  public readonly currentInputState = new CurrentInputState();
  /** @hidden */
  public readonly toolState = new ToolState();
  private _canvasDecoration?: CanvasDecoration;
  private _suspendedByViewTool?: SuspendedToolState;
  private _suspendedByInputCollector?: SuspendedToolState;
  public cursorView?: ScreenViewport;
  private _viewTool?: ViewTool;
  private _primitiveTool?: PrimitiveTool;
  private _idleTool?: IdleTool;
  private _inputCollector?: InputCollector;
  private _saveCursor?: string;
  private _saveLocateCircle = false;
  private _defaultTool = "Select";
  private _modifierKeyWentDown = false;
  private _modifierKey = BeModifierKeys.None;
  /** Apply operations such as transform, copy or delete to all members of an assembly. */
  public assemblyLock = false;
  /** If Grid Lock is on, project data points to grid. */
  public gridLock = false;
  /** If ACS Snap Lock is on, project snap points to the ACS plane. */
  public acsPlaneSnapLock = false;
  /** If ACS Plane Lock is on, standard view rotations are relative to the ACS instead of global. */
  public acsContextLock = false;

  private static _wantEventLoop = false;
  private static readonly _removals: VoidFunction[] = [];

  // Workaround for Edge Bug.
  private static _keysCurrentlyDown = new Set<string>(); // The (small) set of keys that are currently pressed.

  /** Handler for keyboard events. */
  private static _keyEventHandler = (ev: KeyboardEvent) => {
    if (ev.repeat) // we don't want repeated keyboard events. If we keep them they interfere with replacing mouse motion events, since they come as a stream.
      return;

    // Workaround for Edge Bug. Edge doesn't correctly set the "repeat" flag for keyboard events. We therefore have to implement it
    // ourselves. Keep the test above since it will be faster for other browsers. We can delete this entire block of code when Edge works correctly.
    if (ev.type === "keydown") {
      if (ToolAdmin._keysCurrentlyDown.has(ev.code)) // if we've already received a keydown for this key, its a repeat. Skip it
        return;
      ToolAdmin._keysCurrentlyDown.add(ev.code);
    } else {
      ToolAdmin._keysCurrentlyDown.delete(ev.code);
    }

    IModelApp.toolAdmin.addEvent(ev);
  }

  /** @hidden */
  public onInitialized() {
    if (typeof document === "undefined")
      return;    // if document isn't defined, we're probably running in a test environment. At any rate, we can't have interactive tools.

    this._idleTool = IModelApp.tools.create("Idle") as IdleTool;

    ["keydown", "keyup"].forEach((type) => {
      document.addEventListener(type, ToolAdmin._keyEventHandler as EventListener, true);
      ToolAdmin._removals.push(() => { document.removeEventListener(type, ToolAdmin._keyEventHandler as EventListener, true); });
    });

    // the list of currently down keys can get out of sync if a key goes down and then we lose focus. Clear the list every time we get focus.
    window.onfocus = () => { ToolAdmin._keysCurrentlyDown.clear(); };
    ToolAdmin._removals.push(() => { window.onfocus = null; });
  }

  /** @hidden */
  public startEventLoop() {
    if (!ToolAdmin._wantEventLoop) {
      ToolAdmin._wantEventLoop = true;
      requestAnimationFrame(ToolAdmin.eventLoop);
    }
  }

  /** @hidden */
  public onShutDown() {
    this._idleTool = undefined;
    IconSprites.emptyAll(); // clear cache of icon sprites
    ToolAdmin._wantEventLoop = false;
    ToolAdmin._removals.forEach((remove) => remove());
    ToolAdmin._removals.length = 0;
  }

  /** A first-in-first-out queue of ToolEvents. */
  private readonly _toolEvents: ToolEvent[] = [];
  private tryReplace(event: ToolEvent): boolean {
    if (this._toolEvents.length < 1)
      return false;
    const last = this._toolEvents[this._toolEvents.length - 1];
    if ((last.ev.type !== "mousemove" && last.ev.type !== "touchmove") || last.ev.type !== event.ev.type)
      return false; // only mousemove and touchmove can replace previous
    last.ev = event.ev; // sequential moves are not important. Replace the previous one with this one.
    last.vp = event.vp;
    return true;
  }

  /** Called from HTML event listeners. Events are processed in the order they're received in ToolAdmin.eventLoop
   * @hidden
   */
  public addEvent(ev: Event, vp?: ScreenViewport): void {
    const event = { ev, vp };
    if (!this.tryReplace(event)) // see if this event replaces the last event in the queue
      this._toolEvents.push(event); // otherwise put it at the end of the queue.
  }

  private getMousePosition(event: ToolEvent): Point2d {
    const ev = event.ev as MouseEvent;
    const rect = event.vp!.getClientRect();
    return Point2d.createFrom({ x: ev.clientX - rect.left, y: ev.clientY - rect.top });
  }

  private getMouseButton(button: number) {
    switch (button) {
      case MouseButton.Middle: return BeButton.Middle;
      case MouseButton.Right: return BeButton.Reset;
      default: return BeButton.Data;
    }
  }

  private onMouseButton(event: ToolEvent, isDown: boolean): Promise<any> {
    const ev = event.ev as MouseEvent;
    const vp = event.vp!;
    const pos = this.getMousePosition(event);
    const button = this.getMouseButton(ev.button);

    this.currentInputState.setKeyQualifiers(ev);
    return isDown ? this.onButtonDown(vp, pos, button, InputSource.Mouse) : this.onButtonUp(vp, pos, button, InputSource.Mouse);
  }

  private async onWheel(event: ToolEvent): Promise<EventHandled> {
    const ev = event.ev as WheelEvent;
    const current = this.currentInputState;
    current.setKeyQualifiers(ev);

    if (ev.deltaY === 0)
      return EventHandled.No;

    let delta: number;
    switch (ev.deltaMode) {
      case ev.DOM_DELTA_LINE:
        delta = -ev.deltaY * ToolSettings.wheelLineFactor; // 40
        break;
      case ev.DOM_DELTA_PAGE:
        delta = -ev.deltaY * ToolSettings.wheelPageFactor; // 120;
        break;
      default: // DOM_DELTA_PIXEL:
        delta = -ev.deltaY;
        break;
    }

    if (this.cursorView === undefined)
      return EventHandled.No;

    const vp = event.vp!;
    const pt2d = this.getMousePosition(event);

    vp.removeAnimator();
    current.fromButton(vp, pt2d, InputSource.Mouse, true);
    const wheelEvent = new BeWheelEvent();
    wheelEvent.wheelDelta = delta;
    current.toEvent(wheelEvent, true);

    const overlayHit = this.pickCanvasDecoration(wheelEvent);
    if (undefined !== overlayHit && undefined !== overlayHit.onWheel && overlayHit.onWheel(wheelEvent))
      return EventHandled.Yes;

    const tool = this.activeTool;
    if (undefined === tool || EventHandled.Yes !== await tool.onMouseWheel(wheelEvent))
      return this.idleTool.onMouseWheel(wheelEvent);
    return EventHandled.Yes;
  }

  private async onTouch(event: ToolEvent): Promise<void> {
    const touchEv = event.ev as TouchEvent;
    const vp = event.vp!;
    if (this.filterViewport(vp))
      return;

    vp.removeAnimator();
    const ev = new BeTouchEvent(touchEv);
    const current = this.currentInputState;
    const pos = BeTouchEvent.getTouchListCentroid(0 !== touchEv.targetTouches.length ? touchEv.targetTouches : touchEv.changedTouches, vp);

    switch (touchEv.type) {
      case "touchstart":
      case "touchend":
        current.setKeyQualifiers(touchEv);
        break;
    }

    current.fromButton(vp, undefined !== pos ? pos : Point2d.createZero(), InputSource.Touch, true);
    current.toEvent(ev, false);
    const tool = this.activeTool;

    switch (touchEv.type) {
      case "touchstart": {
        current.lastTouchStart = ev;
        if (undefined !== tool)
          tool.onTouchStart(ev);
        return;
      }

      case "touchend": {
        if (undefined !== tool) {
          await tool.onTouchEnd(ev);
          if (0 === ev.touchCount)
            await tool.onTouchComplete(ev);
        }

        if (undefined === current.lastTouchStart)
          return;

        // tslint:disable-next-line:prefer-for-of
        for (let i = 0; i < ev.touchInfo.changedTouches.length; i++) {
          const currTouch = ev.touchInfo.changedTouches[i];
          const startTouch = BeTouchEvent.findTouchById(current.lastTouchStart.touchInfo.targetTouches, currTouch.identifier);

          if (undefined !== startTouch) {
            const currPt = BeTouchEvent.getTouchPosition(currTouch, vp);
            const startPt = BeTouchEvent.getTouchPosition(startTouch, vp);

            if (currPt.distance(startPt) < vp.pixelsFromInches(ToolSettings.touchMoveDistanceInches))
              continue; // Hasn't moved appreciably....
          }

          current.lastTouchStart = undefined; // Not a tap...
          return;
        }

        if (0 !== ev.touchCount || undefined === current.lastTouchStart)
          return;

        // All fingers off, defer processing tap until we've waited long enough to detect double tap...
        if (undefined === current.touchTapTimer) {
          current.touchTapTimer = Date.now();
          current.touchTapCount = 1;
        } else if (undefined !== current.touchTapCount) {
          current.touchTapCount++;
        }
        return;
      }

      case "touchcancel": {
        current.lastTouchStart = undefined;
        if (undefined !== tool)
          tool.onTouchCancel(ev);
        return;
      }

      case "touchmove": {
        if (undefined !== tool)
          tool.onTouchMove(ev);

        if (undefined === current.lastTouchStart)
          return;

        if (ev.touchInfo.timeStamp - current.lastTouchStart.touchInfo.timeStamp < ToolSettings.touchMoveDelay.milliseconds)
          return;

        // tslint:disable-next-line:prefer-for-of
        for (let i = 0; i < ev.touchInfo.changedTouches.length; i++) {
          const currTouch = ev.touchInfo.changedTouches[i];
          const startTouch = BeTouchEvent.findTouchById(current.lastTouchStart.touchInfo.targetTouches, currTouch.identifier);

          if (undefined === startTouch)
            continue;

          const currPt = BeTouchEvent.getTouchPosition(currTouch, vp);
          const startPt = BeTouchEvent.getTouchPosition(startTouch, vp);

          if (currPt.distance(startPt) < vp.pixelsFromInches(ToolSettings.touchMoveDistanceInches))
            continue; // Hasn't moved appreciably....

          const touchStart = current.lastTouchStart;
          current.lastTouchStart = undefined;

          if (undefined === tool || EventHandled.Yes !== await tool.onTouchMoveStart(ev, touchStart))
            this.idleTool.onTouchMoveStart(ev, touchStart);
          return;
        }
        return;
      }
    }
  }

  /** Process the next event in the event queue, if any. */
  private async processNextEvent(): Promise<any> {
    const event = this._toolEvents.shift(); // pull first event from the queue
    if (undefined === event)
      return; // nothing in queue

    switch (event.ev.type) {
      case "mousedown": return this.onMouseButton(event, true);
      case "mouseup": return this.onMouseButton(event, false);
      case "mousemove": return this.onMouseMove(event);
      case "mouseenter": return this.onMouseEnter(event.vp!);
      case "mouseleave": return this.onMouseLeave(event.vp!);
      case "wheel": return this.onWheel(event);
      case "keydown": return this.onKeyTransition(event, true);
      case "keyup": return this.onKeyTransition(event, false);
      case "touchstart": return this.onTouch(event);
      case "touchend": return this.onTouch(event);
      case "touchcancel": return this.onTouch(event);
      case "touchmove": return this.onTouch(event);
    }
  }

  private _processingEvent = false;
  /**
   * Process a single event, plus timer events. Don't start work on new events if the previous one has not finished.
   */
  private async processEvent(): Promise<void> {
    if (this._processingEvent)
      return; // we're still working on the previous event.

    try {
      this._processingEvent = true; // we can't allow any further event processing until the current event completes.
      await this.onTimerEvent();     // timer events are also suspended by asynchronous tool events. That's necessary since they can be asynchronous too.
      await this.processNextEvent();
    } catch (error) {
<<<<<<< HEAD
      // console.log("error in event processing ", error);
=======
>>>>>>> b5d51e65
      throw error; // enable this in debug only.
    } finally {
      this._processingEvent = false; // this event is now finished. Allow processing next time through.
    }
  }

  /** The main event processing loop for Tools (and rendering). */
  private static eventLoop(): void {
    if (!ToolAdmin._wantEventLoop) // flag turned on at startup
      return;

    IModelApp.toolAdmin.processEvent();
    IModelApp.viewManager.renderLoop();
    requestAnimationFrame(ToolAdmin.eventLoop);
  }

  /** The idleTool handles events that are not otherwise processed. */
  public get idleTool(): IdleTool { return this._idleTool!; }

  /** Return true to filter (ignore) events to the given viewport */
  protected filterViewport(vp: Viewport) {
    if (undefined === vp)
      return true;
    const tool = this.activeTool;
    return (undefined !== tool ? !tool.isCompatibleViewport(vp, false) : false);
  }

  /** @hidden */
  public onInstallTool(tool: InteractiveTool) { this.currentInputState.onInstallTool(); return tool.onInstall(); }
  /** @hidden */
  public onPostInstallTool(tool: InteractiveTool) { tool.onPostInstall(); }

  public get viewTool(): ViewTool | undefined { return this._viewTool; }
  public get primitiveTool(): PrimitiveTool | undefined { return this._primitiveTool; }

  /** The currently active InteractiveTool. May be ViewTool, InputCollector, PrimitiveTool, undefined - in that priority order. */
  public get activeTool(): InteractiveTool | undefined {
    return this._viewTool ? this._viewTool : (this._inputCollector ? this._inputCollector : this._primitiveTool); // NOTE: Viewing tools suspend input collectors as well as primitives
  }

  /** The current tool. May be ViewTool, InputCollector, PrimitiveTool, or IdleTool - in that priority order. */
  public get currentTool(): InteractiveTool { return this.activeTool ? this.activeTool : this.idleTool; }

  /** Ask the current tool to provide a tooltip message for the supplied HitDetail. */
  public async getToolTip(hit: HitDetail): Promise<string> { return this.currentTool.getToolTip(hit); }

  /**
   * Event raised whenever the active tool changes. This includes PrimitiveTool, ViewTool, andInputCollector.
   * @param newTool The newly activated tool
   */
  public readonly activeToolChanged = new BeEvent<(tool: Tool, start: StartOrResume) => void>();

  /**
   * Event raised by tools that support edit manipulators like the SelectTool.
   * @param tool The current tool
   */
  public readonly manipulatorToolEvent = new BeEvent<(tool: Tool, event: ManipulatorToolEvent) => void>();

  /** Called when a viewport is closed */
  public onViewportClosed(vp: Viewport): void {
    IModelApp.accuSnap.clear();
    this.currentInputState.clearViewport(vp);
    if (this.cursorView === vp)
      this.cursorView = undefined;
  }

  private async onMouseEnter(vp: ScreenViewport) { this.cursorView = vp; }
  private async onMouseLeave(vp: ScreenViewport) {
    IModelApp.notifications.clearToolTip();
    this.cursorView = undefined;
    this.setCanvasDecoration(vp);
    vp.invalidateDecorations(); // stop drawing locate circle...
  }

  /** @hidden */
  public updateDynamics(ev?: BeButtonEvent, useLastData?: boolean, adjustPoint?: boolean): void {
    if (!IModelApp.viewManager.inDynamicsMode || undefined === this.activeTool)
      return;

    if (undefined === ev) {
      ev = new BeButtonEvent();

      if (useLastData)
        this.fillEventFromLastDataButton(ev);
      else
        this.fillEventFromCursorLocation(ev);

      if (adjustPoint && undefined !== ev.viewport)
        this.adjustPoint(ev.point, ev.viewport);
    }

    if (undefined === ev.viewport)
      return;

    const context = new DynamicsContext(ev.viewport);
    this.activeTool.onDynamicFrame(ev, context);
    context.changeDynamics();
  }

  /** This is invoked on a timer to update  input state and forward events to tools.
   * @hidden
   */
  private async onTimerEvent(): Promise<void> {
    const tool = this.activeTool;
    const current = this.currentInputState;

    if (undefined !== current.touchTapTimer) {
      const now = Date.now();
      if ((now - current.touchTapTimer) >= ToolSettings.doubleTapTimeout.milliseconds) {
        const touchEv = current.lastTouchStart;
        const numTouches = (undefined !== current.lastTouchStart ? current.lastTouchStart.touchCount : 0);
        const numTaps = (undefined !== current.touchTapCount ? current.touchTapCount : 0);

        current.touchTapTimer = current.touchTapCount = current.lastTouchStart = undefined;

        if (undefined !== touchEv && numTouches > 0 && numTaps > 0) {
          touchEv.tapCount = numTaps;
          if ((undefined !== tool && EventHandled.Yes === await tool.onTouchTap(touchEv)) ||
            EventHandled.Yes === await this.idleTool.onTouchTap(touchEv))
            return;
        }
      }
    }

    const ev = new BeButtonEvent();
    current.toEvent(ev, true);

    const wasMotion = current.wasMotion;
    if (!wasMotion) {
      if (tool)
        await tool.onMouseNoMotion(ev);

      if (InputSource.Mouse === current.inputSource && this.cursorView) {
        await IModelApp.accuSnap.onNoMotion(ev);
      }
    }

    if (current.hasMotionStopped) {
      if (tool)
        await tool.onMouseMotionStopped(ev);
      if (InputSource.Mouse === current.inputSource) {
        IModelApp.accuSnap.onMotionStopped(ev);
      }
    }
  }

  public async sendEndDragEvent(ev: BeButtonEvent): Promise<any> {
    let tool = this.activeTool;

    if (undefined !== tool) {
      if (!tool.isValidLocation(ev, true))
        tool = undefined;
      else if (tool.receivedDownEvent)
        tool.receivedDownEvent = false;
      else
        tool = undefined;
    }

    // Don't send tool end drag event if it didn't get the start drag event
    if (undefined === tool || EventHandled.Yes !== await tool.onMouseEndDrag(ev))
      return this.idleTool.onMouseEndDrag(ev);
  }

  private setCanvasDecoration(vp: ScreenViewport, dec?: CanvasDecoration, ev?: BeButtonEvent) {
    if (dec === this._canvasDecoration)
      return;

    if (this._canvasDecoration && this._canvasDecoration.onMouseLeave)
      this._canvasDecoration.onMouseLeave();
    this._canvasDecoration = dec;
    if (ev && dec && dec.onMouseEnter) dec.onMouseEnter(ev);

    vp.canvas.style.cursor = dec ? (dec.decorationCursor ? dec.decorationCursor : "pointer") : IModelApp.viewManager.cursor;
    vp.invalidateDecorations();
  }

  private pickCanvasDecoration(ev: BeButtonEvent) {
    const vp = ev.viewport!;
    const decoration = (undefined === this.viewTool) ? vp.pickCanvasDecoration(ev.viewPoint) : undefined;
    this.setCanvasDecoration(vp, decoration, ev);
    return decoration;
  }

  private async onMotion(vp: ScreenViewport, pt2d: XAndY, inputSource: InputSource, forceStartDrag: boolean = false): Promise<any> {
    const current = this.currentInputState;
    current.onMotion(pt2d);

    if (this.filterViewport(vp)) {
      this.setIncompatibleViewportCursor(false);
      return;
    }

    const ev = new BeButtonEvent();
    current.fromPoint(vp, pt2d, inputSource);
    current.toEvent(ev, false);

    const overlayHit = this.pickCanvasDecoration(ev);
    if (undefined !== overlayHit) {
      if (overlayHit.onMouseMove)
        overlayHit.onMouseMove(ev);
      return;   // we're inside a pickable decoration, don't send event to tool
    }

    await IModelApp.accuSnap.onMotion(ev); // wait for AccuSnap before calling fromButton

    current.fromButton(vp, pt2d, inputSource, true);
    current.toEvent(ev, true);

    IModelApp.accuDraw.onMotion(ev);

    const tool = this.activeTool;
    const isValidLocation = (undefined !== tool ? tool.isValidLocation(ev, false) : true);
    this.setIncompatibleViewportCursor(isValidLocation);

    if (forceStartDrag || current.isStartDrag(ev.button)) {
      current.onStartDrag(ev.button);
      current.changeButtonToDownPoint(ev);
      ev.isDragging = true;

      if (undefined !== tool && isValidLocation)
        tool.receivedDownEvent = true;

      // Pass start drag event to idle tool if active tool doesn't explicitly handle it
      if (undefined === tool || !isValidLocation || EventHandled.Yes !== await tool.onMouseStartDrag(ev))
        return this.idleTool.onMouseStartDrag(ev);
      return;
    }

    if (tool) {
      tool.onMouseMotion(ev);
      this.updateDynamics(ev);
    }

    if (this.isLocateCircleOn)
      vp.invalidateDecorations();
  }

  private async onMouseMove(event: ToolEvent): Promise<any> {
    const vp = event.vp!;
    const pos = this.getMousePosition(event);

    // Sometimes the mouse goes down in a view, but we lose focus while its down so we never receive the up event.
    // That makes it look like the motion is a drag. Fix that by clearing the "isDown" based on the buttons member of the MouseEvent.
    const buttonMask = (event.ev as MouseEvent).buttons;
    if (!(buttonMask & 1))
      this.currentInputState.button[BeButton.Data].isDown = false;

    return this.onMotion(vp, pos, InputSource.Mouse);
  }

  public adjustPointToACS(pointActive: Point3d, vp: Viewport, perpendicular: boolean): void {
    // The "I don't want ACS lock" flag can be set by tools to override the default behavior
    if (0 !== (this.toolState.coordLockOvr & CoordinateLockOverrides.ACS))
      return;

    let viewZRoot: Vector3d;

    // Lock to the construction plane
    if (vp.view.is3d() && vp.view.isCameraOn)
      viewZRoot = vp.view.camera.eye.vectorTo(pointActive);
    else
      viewZRoot = vp.rotation.getRow(2);

    const auxOriginRoot = vp.getAuxCoordOrigin();
    const auxRMatrixRoot = vp.getAuxCoordRotation();
    let auxNormalRoot = auxRMatrixRoot.getRow(2);

    // If ACS xy plane is perpendicular to view and not snapping, project to closest xz or yz plane instead
    if (auxNormalRoot.isPerpendicularTo(viewZRoot) && !TentativeOrAccuSnap.isHot) {
      const auxXRoot = auxRMatrixRoot.getRow(0);
      const auxYRoot = auxRMatrixRoot.getRow(1);
      auxNormalRoot = (Math.abs(auxXRoot.dotProduct(viewZRoot)) > Math.abs(auxYRoot.dotProduct(viewZRoot))) ? auxXRoot : auxYRoot;
    }
    LegacyMath.linePlaneIntersect(pointActive, pointActive, viewZRoot, auxOriginRoot, auxNormalRoot, perpendicular);
  }

  public adjustPointToGrid(pointActive: Point3d, vp: Viewport) {
    // The "I don't want grid lock" flag can be set by tools to override the default behavior
    if (!this.gridLock || 0 !== (this.toolState.coordLockOvr & CoordinateLockOverrides.Grid))
      return;
    vp.pointToGrid(pointActive);
  }

  public adjustPoint(pointActive: Point3d, vp: ScreenViewport, projectToACS: boolean = true, applyLocks: boolean = true): void {
    if (Math.abs(pointActive.z) < 1.0e-7)
      pointActive.z = 0.0; // remove Z fuzz introduced by active depth when near 0

    let handled = false;

    if (applyLocks && !(IModelApp.tentativePoint.isActive || IModelApp.accuSnap.isHot))
      handled = IModelApp.accuDraw.adjustPoint(pointActive, vp, false);

    // NOTE: We don't need to support axis lock, it is worthless if you have AccuDraw
    if (!handled && vp.isPointAdjustmentRequired) {
      if (applyLocks)
        this.adjustPointToGrid(pointActive, vp);

      if (projectToACS)
        this.adjustPointToACS(pointActive, vp, false);
    } else if (applyLocks) {
      const savePoint = pointActive.clone();

      this.adjustPointToGrid(pointActive, vp);

      // if grid lock changes point, resend point to accudraw
      if (handled && !pointActive.isExactEqual(savePoint))
        IModelApp.accuDraw.adjustPoint(pointActive, vp, false);
    }

    if (Math.abs(pointActive.z) < 1.0e-7)
      pointActive.z = 0.0;
  }

  public adjustSnapPoint(perpendicular: boolean = true): void {
    const snap = TentativeOrAccuSnap.getCurrentSnap(false);
    if (!snap)
      return;

    const vp = snap.viewport;
    const isHot = snap.isHot;
    const point = snap.getPoint().clone();
    const savePt = point.clone();

    if (!isHot) // Want point adjusted to grid for a hit that isn't hot
      this.adjustPointToGrid(point, vp);

    if (!IModelApp.accuDraw.adjustPoint(point, vp, isHot)) {
      if (vp.isSnapAdjustmentRequired)
        this.adjustPointToACS(point, vp, perpendicular || IModelApp.accuDraw.isActive);
    }

    if (!point.isExactEqual(savePt))
      snap.adjustedPoint.setFrom(point);
  }

  /** @hidden */
  public async sendButtonEvent(ev: BeButtonEvent): Promise<any> {
    const overlayHit = this.pickCanvasDecoration(ev);
    if (undefined !== overlayHit && undefined !== overlayHit.onMouseButton && overlayHit.onMouseButton(ev))
      return;

    let tool = this.activeTool;

    if (undefined !== tool) {
      if (!tool.isValidLocation(ev, true))
        tool = undefined;
      else if (ev.isDown)
        tool.receivedDownEvent = true;
      else if (tool.receivedDownEvent)
        tool.receivedDownEvent = false;
      else
        tool = undefined;
    }

    IModelApp.accuDraw.onPreButtonEvent(ev);

    switch (ev.button) {
      case BeButton.Data: {
        if (undefined === tool)
          break;

        if (ev.isDown) {
          await tool.onDataButtonDown(ev);
        } else {
          await tool.onDataButtonUp(ev);
          break;
        }

        // Lock tool to target model of this view on first data button
        if (tool instanceof PrimitiveTool)
          tool.autoLockTarget();

        // Update tool dynamics. Use last data button location which was potentially adjusted by onDataButtonDown and not current event
        this.updateDynamics(undefined, true);
        break;
      }

      case BeButton.Reset: {
        if (undefined === tool)
          break;

        if (ev.isDown)
          await tool.onResetButtonDown(ev);
        else
          await tool.onResetButtonUp(ev);
        break;
      }

      case BeButton.Middle: {
        // Pass middle button event to idle tool if active tool doesn't explicitly handle it
        if (ev.isDown) {
          if (undefined === tool || EventHandled.Yes !== await tool.onMiddleButtonDown(ev))
            await this.idleTool.onMiddleButtonDown(ev);
        } else {
          if (undefined === tool || EventHandled.Yes !== await tool.onMiddleButtonUp(ev))
            await this.idleTool.onMiddleButtonUp(ev);
        }
        break;
      }
    }

    IModelApp.tentativePoint.onButtonEvent(ev);
    IModelApp.accuDraw.onPostButtonEvent(ev);
  }

  private async onButtonDown(vp: ScreenViewport, pt2d: XAndY, button: BeButton, inputSource: InputSource): Promise<any> {
    if (this.filterViewport(vp))
      return;

    if (undefined === this._viewTool && button === BeButton.Data)
      IModelApp.viewManager.setSelectedView(vp);

    vp.removeAnimator();
    const ev = new BeButtonEvent();
    const current = this.currentInputState;
    current.fromButton(vp, pt2d, inputSource, true);
    current.onButtonDown(button);
    current.toEvent(ev, true);
    current.updateDownPoint(ev);

    return this.sendButtonEvent(ev);
  }

  private async onButtonUp(vp: ScreenViewport, pt2d: XAndY, button: BeButton, inputSource: InputSource): Promise<any> {
    if (this.filterViewport(vp))
      return;

    const ev = new BeButtonEvent();
    const current = this.currentInputState;
    const wasDragging = current.isDragging(button);
    current.fromButton(vp, pt2d, inputSource, true);
    current.onButtonUp(button);
    current.toEvent(ev, true);

    if (wasDragging)
      return this.sendEndDragEvent(ev);

    current.changeButtonToDownPoint(ev);
    return this.sendButtonEvent(ev);
  }

  /** Called when any *modifier* (Shift, Alt, or Control) key is pressed or released. */
  private async onModifierKeyTransition(wentDown: boolean, modifier: BeModifierKeys, event: KeyboardEvent): Promise<void> {
    if (wentDown === this._modifierKeyWentDown && modifier === this._modifierKey)
      return;

    const activeTool = this.activeTool;
    const changed = activeTool ? await activeTool.onModifierKeyTransition(wentDown, modifier, event) : EventHandled.No;

    this._modifierKey = modifier;
    this._modifierKeyWentDown = wentDown;

    if (changed === EventHandled.Yes) {
      IModelApp.viewManager.invalidateDecorationsAllViews();
      this.updateDynamics();
    }
  }

  private static getModifierKey(event: KeyboardEvent): BeModifierKeys {
    switch (event.key) {
      case "Alt": return BeModifierKeys.Alt;
      case "Shift": return BeModifierKeys.Shift;
      case "Control": return BeModifierKeys.Control;
    }
    return BeModifierKeys.None;
  }

  /** Event for every key down and up transition. */
  private async onKeyTransition(event: ToolEvent, wentDown: boolean): Promise<any> {
    const activeTool = this.activeTool;
    if (!activeTool)
      return;

    const keyEvent = event.ev as KeyboardEvent;
    this.currentInputState.setKeyQualifiers(keyEvent);

    const modifierKey = ToolAdmin.getModifierKey(keyEvent);
    return (BeModifierKeys.None !== modifierKey) ? this.onModifierKeyTransition(wentDown, modifierKey, keyEvent) : activeTool.onKeyTransition(wentDown, keyEvent);
  }

  private onUnsuspendTool() {
    const tool = this.activeTool;
    if (tool === undefined)
      return;
    tool.onUnsuspend();
    this.activeToolChanged.raiseEvent(tool, StartOrResume.Resume);
  }

  /** @hidden */
  public setInputCollector(newTool?: InputCollector) {
    if (undefined !== this._inputCollector) {
      this._inputCollector.onCleanup();
      this._inputCollector = undefined;
    }
    this._inputCollector = newTool;
  }

  /** @hidden */
  public exitInputCollector() {
    if (undefined === this._inputCollector)
      return;
    let unsuspend = false;
    if (this._suspendedByInputCollector) {
      this._suspendedByInputCollector.stop();
      this._suspendedByInputCollector = undefined;
      unsuspend = true;
    }

    IModelApp.viewManager.invalidateDecorationsAllViews();
    this.setInputCollector(undefined);
    if (unsuspend)
      this.onUnsuspendTool();

    IModelApp.accuDraw.onInputCollectorExit();
    this.updateDynamics();
  }

  /** @hidden */
  public startInputCollector(newTool: InputCollector): void {
    IModelApp.accuDraw.onInputCollectorInstall();

    if (undefined !== this._inputCollector) {
      this.setInputCollector(undefined);
    } else {
      const tool = this.activeTool;
      if (tool)
        tool.onSuspend();
      this._suspendedByInputCollector = new SuspendedToolState();
    }

    IModelApp.viewManager.endDynamicsMode();
    this.activeToolChanged.raiseEvent(newTool, StartOrResume.Start);
    IModelApp.viewManager.invalidateDecorationsAllViews();

    this.setInputCollector(newTool);
  }

  /** @hidden */
  public setViewTool(newTool?: ViewTool) {
    if (undefined !== this._viewTool) {
      this._viewTool.onCleanup();
      this._viewTool = undefined;
    }
    this._viewTool = newTool;
  }

  /** @hidden */
  public exitViewTool() {
    if (undefined === this._viewTool)
      return;
    let unsuspend = false;
    if (undefined !== this._suspendedByViewTool) {
      this._suspendedByViewTool.stop(); // Restore state of suspended tool
      this._suspendedByViewTool = undefined;
      unsuspend = true;
    }

    IModelApp.viewManager.invalidateDecorationsAllViews();
    this.setViewTool(undefined);
    if (unsuspend)
      this.onUnsuspendTool();

    IModelApp.accuDraw.onViewToolExit();
    this.updateDynamics();
  }

  /** @hidden */
  public startViewTool(newTool: ViewTool) {
    IModelApp.accuDraw.onViewToolInstall();

    if (undefined !== this._viewTool) {
      this.setViewTool(undefined);
    } else {
      const tool = this.activeTool;
      if (tool)
        tool.onSuspend();
      this._suspendedByViewTool = new SuspendedToolState();
    }

    IModelApp.viewManager.endDynamicsMode();
    this.activeToolChanged.raiseEvent(newTool, StartOrResume.Start);
    IModelApp.viewManager.invalidateDecorationsAllViews();

    this.toolState.coordLockOvr = CoordinateLockOverrides.All;
    this.toolState.locateCircleOn = false;

    IModelApp.accuSnap.onStartTool();

    this.setCursor("crosshair");
    this.setViewTool(newTool);
  }

  /** @hidden */
  public setPrimitiveTool(newTool?: PrimitiveTool) {
    if (undefined !== this._primitiveTool) {
      this._primitiveTool.onCleanup();
      this._primitiveTool = undefined;
    }
    this._primitiveTool = newTool;
  }

  /** @hidden */
  public startPrimitiveTool(newTool: PrimitiveTool) {
    this.exitViewTool();

    if (undefined !== this._primitiveTool)
      this.setPrimitiveTool(undefined);

    // clear the primitive tool first so following call does not trigger the refreshing of the ToolSetting for the previous primitive tool
    this.exitInputCollector();

    IModelApp.viewManager.endDynamicsMode();
    this.activeToolChanged.raiseEvent(newTool, StartOrResume.Start);
    this.setIncompatibleViewportCursor(true); // Don't restore this

    this.toolState.coordLockOvr = CoordinateLockOverrides.None;
    this.toolState.locateCircleOn = false;

    IModelApp.accuDraw.onPrimitiveToolInstall();
    IModelApp.accuSnap.onStartTool();

    this.setCursor(newTool.getCursor());
    this.setPrimitiveTool(newTool);
  }

  /**
   * Starts the default tool, if any. Generally invoked automatically when other tools exit, so shouldn't be called directly.
   * @hidden
   */
  public startDefaultTool() { IModelApp.tools.run(this._defaultTool); }

  public isDefaultTool(tool?: Tool) { return (undefined !== tool && tool.toolId === this._defaultTool); }

  public setCursor(cursor: string | undefined): void {
    if (undefined === this._saveCursor)
      IModelApp.viewManager.setViewCursor(cursor);
    else
      this._saveCursor = cursor;
  }

  /** @hidden */
  public decorate(context: DecorateContext): void {
    const tool = this.activeTool;
    if (undefined !== tool) {
      tool.decorate(context);

      if (undefined !== this._inputCollector && tool !== this._inputCollector)
        this._inputCollector.decorateSuspended(context);

      if (undefined !== this._primitiveTool && tool !== this._primitiveTool)
        this._primitiveTool.decorateSuspended(context);
    }

    if (this.cursorView !== context.viewport)
      return;

    const ev = new BeButtonEvent();
    this.fillEventFromCursorLocation(ev);

    const viewport = this.cursorView;
    const hit = IModelApp.accuDraw.isActive ? undefined : IModelApp.accuSnap.currHit; // NOTE: Show surface normal until AccuDraw becomes active
    viewport.drawLocateCursor(context, ev.point, viewport.pixelsFromInches(IModelApp.locateManager.apertureInches), this.isLocateCircleOn, hit);
  }

  public get isLocateCircleOn(): boolean { return this.toolState.locateCircleOn && this.currentInputState.inputSource === InputSource.Mouse && this._canvasDecoration === undefined; }

  /** @hidden */
  public beginDynamics(): void {
    IModelApp.accuDraw.onBeginDynamics();
    IModelApp.viewManager.beginDynamicsMode();
    this.setLocateCursor(false);
  }

  /** @hidden */
  public endDynamics(): void {
    IModelApp.accuDraw.onEndDynamics();
    IModelApp.viewManager.endDynamicsMode();
    this.setLocateCursor(true);
  }

  /** @hidden */
  public fillEventFromCursorLocation(ev: BeButtonEvent) { this.currentInputState.toEvent(ev, true); }
  /** @hidden */
  public fillEventFromLastDataButton(ev: BeButtonEvent) { this.currentInputState.toEventFromLastDataPoint(ev); }
  /** @hidden */
  public setAdjustedDataPoint(ev: BeButtonEvent) { this.currentInputState.adjustLastDataPoint(ev); }

  /** Can be called by tools that wish to emulate mouse button down/up events for onTouchTap. */
  public async convertTouchTapToButtonDownAndUp(ev: BeTouchEvent, button: BeButton = BeButton.Data): Promise<void> {
    const pt2d = ev.getDisplayPoint();
    await this.onButtonDown(ev.viewport!, pt2d, button, InputSource.Touch);
    return this.onButtonUp(ev.viewport!, pt2d, button, InputSource.Touch);
  }

  /** Can be called by tools that wish to emulate moving the mouse with a button depressed for onTouchMoveStart.
   * @note Calls the tool's onMouseStartDrag method from onMotion.
   */
  public async convertTouchMoveStartToButtonDownAndMotion(startEv: BeTouchEvent, ev: BeTouchEvent, button: BeButton = BeButton.Data): Promise<void> {
    await this.onButtonDown(startEv.viewport!, startEv.getDisplayPoint(), button, InputSource.Touch);
    return this.onMotion(ev.viewport!, ev.getDisplayPoint(), InputSource.Touch, true);
  }

  /** Can be called by tools that wish to emulate pressing the mouse button for onTouchStart or onTouchMoveStart. */
  public async convertTouchStartToButtonDown(ev: BeTouchEvent, button: BeButton = BeButton.Data): Promise<void> {
    return this.onButtonDown(ev.viewport!, ev.getDisplayPoint(), button, InputSource.Touch);
  }

  /** Can be called by tools that wish to emulate releasing the mouse button for onTouchEnd or onTouchComplete.
   * @note Calls the tool's onMouseEndDrag method if convertTouchMoveStartToButtonDownAndMotion was called for onTouchMoveStart.
   */
  public async convertTouchEndToButtonUp(ev: BeTouchEvent, button: BeButton = BeButton.Data): Promise<void> {
    return this.onButtonUp(ev.viewport!, ev.getDisplayPoint(), button, InputSource.Touch);
  }

  /** Can be called by tools that wish to emulate a mouse motion event for onTouchMove. */
  public async convertTouchMoveToMotion(ev: BeTouchEvent): Promise<void> {
    return this.onMotion(ev.viewport!, ev.getDisplayPoint(), InputSource.Touch);
  }

  /** @hidden */
  public setIncompatibleViewportCursor(restore: boolean) {
    if (restore) {
      if (undefined === this._saveCursor)
        return;

      this.toolState.locateCircleOn = this._saveLocateCircle;
      IModelApp.viewManager.setViewCursor(this._saveCursor);
      this._saveCursor = undefined;
      return;
    }

    if (undefined !== this._saveCursor)
      return;

    this._saveLocateCircle = this.toolState.locateCircleOn;
    this._saveCursor = IModelApp.viewManager.cursor;
    this.toolState.locateCircleOn = false;
    IModelApp.viewManager.setViewCursor("not-allowed");
  }

  /** Performs default handling of mouse wheel event (zoom in/out) */
  public async processWheelEvent(ev: BeWheelEvent, doUpdate: boolean): Promise<EventHandled> {
    await WheelEventProcessor.process(ev, doUpdate);
    this.updateDynamics(ev);
    IModelApp.viewManager.invalidateDecorationsAllViews();
    return EventHandled.Yes;
  }

  /** @hidden */
  public onSelectedViewportChanged(previous: ScreenViewport | undefined, current: ScreenViewport | undefined): void {
    IModelApp.accuDraw.onSelectedViewportChanged(previous, current);

    if (undefined === current) {
      this.callOnCleanup();
      return;
    }

    if (undefined !== this._viewTool)
      this._viewTool.onSelectedViewportChanged(previous, current);

    if (undefined !== this._inputCollector)
      this._inputCollector.onSelectedViewportChanged(previous, current);

    if (undefined !== this._primitiveTool)
      this._primitiveTool.onSelectedViewportChanged(previous, current);
  }

  public setLocateCircleOn(locateOn: boolean): void {
    if (undefined === this._saveCursor)
      this.toolState.locateCircleOn = locateOn;
    else
      this._saveLocateCircle = locateOn;
  }

  public setLocateCursor(enableLocate: boolean): void {
    const { viewManager } = IModelApp;
    this.setCursor(viewManager.inDynamicsMode ? "move" : "crosshair");
    this.setLocateCircleOn(enableLocate);
    viewManager.invalidateDecorationsAllViews();
  }

  /** @hidden */
  public callOnCleanup(): void {
    this.exitViewTool();
    this.exitInputCollector();
    if (undefined !== this._primitiveTool)
      this._primitiveTool.onCleanup();
  }
}

/**
 * Default processor to handle wheel events.
 * @hidden
 */
export class WheelEventProcessor {
  public static async process(ev: BeWheelEvent, doUpdate: boolean) {
    const vp = ev.viewport;
    if (undefined === vp)
      return;

    await this.doZoom(ev);

    if (doUpdate) {
      vp.synchWithView(true);

      // AccuSnap hit won't be invalidated without cursor motion (closes info window, etc.).
      IModelApp.accuSnap.clear();
    }
  }

  private static async doZoom(ev: BeWheelEvent): Promise<ViewStatus> {
    const vp = ev.viewport;
    if (undefined === vp)
      return ViewStatus.InvalidViewport;

    let zoomRatio = ToolSettings.wheelZoomRatio;
    if (zoomRatio < 1)
      zoomRatio = 1;
    if (ev.wheelDelta > 0)
      zoomRatio = 1 / zoomRatio;

    let isSnapOrPrecision = false;
    const target = Point3d.create();
    if (IModelApp.tentativePoint.isActive) {
      // Always use Tentative location, adjusted point, not cross
      isSnapOrPrecision = true;
      target.setFrom(IModelApp.tentativePoint.getPoint());
    } else {
      // Never use AccuSnap location as initial zoom clears snap causing zoom center to "jump"
      isSnapOrPrecision = CoordSource.Precision === ev.coordsFrom;
      target.setFrom(isSnapOrPrecision ? ev.point : ev.rawPoint);
    }

    let status: ViewStatus;
    if (vp.view.is3d() && vp.isCameraOn) {
      let lastEventWasValid: boolean = false;
      if (!isSnapOrPrecision) {
        const targetNpc = vp.worldToNpc(target);
        const newTarget = new Point3d();
        const lastEvent = IModelApp.toolAdmin.currentInputState.lastWheelEvent;
        if (lastEvent && lastEvent.viewport && lastEvent.viewport.view.equals(vp.view) && lastEvent.viewPoint.distanceSquaredXY(ev.viewPoint) < 10) {
          vp.worldToNpc(lastEvent.point, newTarget);
          targetNpc.z = newTarget.z;
          lastEventWasValid = true;
        } else if (undefined !== vp.pickNearestVisibleGeometry(target, vp.pixelsFromInches(ToolSettings.viewToolPickRadiusInches), newTarget)) {
          vp.worldToNpc(newTarget, newTarget);
          targetNpc.z = newTarget.z;
        } else {
          vp.view.getTargetPoint(newTarget);
          vp.worldToNpc(newTarget, newTarget);
          targetNpc.z = newTarget.z;
        }
        vp.npcToWorld(targetNpc, target);
      }

      const cameraView = vp.view as ViewState3d;
      const transform = Transform.createFixedPointAndMatrix(target, Matrix3d.createScale(zoomRatio, zoomRatio, zoomRatio));
      const oldCameraPos = cameraView.getEyePoint();
      const newCameraPos = transform.multiplyPoint3d(oldCameraPos);
      const offset = Vector3d.createStartEnd(oldCameraPos, newCameraPos);

      // when you're too close to an object, the wheel zoom operation will stop. We set a "bump distance" so you can blast through obstacles.
      if (!isSnapOrPrecision && offset.magnitude() < ToolSettings.wheelZoomBumpDistance) {
        offset.scaleToLength(ToolSettings.wheelZoomBumpDistance / 3.0, offset); // move 1/3 of the bump distance, just to get to the other side.
        lastEventWasValid = false;
        target.addInPlace(offset);
      }

      const viewTarget = cameraView.getTargetPoint().clone();
      viewTarget.addInPlace(offset);
      newCameraPos.setFrom(oldCameraPos.plus(offset));

      if (!lastEventWasValid) {
        const thisEvent = ev.clone();
        thisEvent.point.setFrom(target);
        IModelApp.toolAdmin.currentInputState.lastWheelEvent = thisEvent;
      }

      status = cameraView.lookAt(newCameraPos, viewTarget, cameraView.getYVector());
      vp.synchWithView(false);
    } else {
      const targetNpc = vp.worldToNpc(target);
      const trans = Transform.createFixedPointAndMatrix(targetNpc, Matrix3d.createScale(zoomRatio, zoomRatio, 1));
      const viewCenter = Point3d.create(.5, .5, .5);

      trans.multiplyPoint3d(viewCenter, viewCenter);
      vp.npcToWorld(viewCenter, viewCenter);
      vp.zoom(viewCenter, zoomRatio, { saveInUndo: false, animateFrustumChange: false });
      status = ViewStatus.Success;
    }

    // if we scrolled out, we may have invalidated the current AccuSnap path
    await IModelApp.accuSnap.reEvaluate();
    return status;
  }
}<|MERGE_RESOLUTION|>--- conflicted
+++ resolved
@@ -615,10 +615,6 @@
       await this.onTimerEvent();     // timer events are also suspended by asynchronous tool events. That's necessary since they can be asynchronous too.
       await this.processNextEvent();
     } catch (error) {
-<<<<<<< HEAD
-      // console.log("error in event processing ", error);
-=======
->>>>>>> b5d51e65
       throw error; // enable this in debug only.
     } finally {
       this._processingEvent = false; // this event is now finished. Allow processing next time through.
