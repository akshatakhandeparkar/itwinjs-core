/*---------------------------------------------------------------------------------------------
|  $Copyright: (c) 2018 Bentley Systems, Incorporated. All rights reserved. $
 *--------------------------------------------------------------------------------------------*/
/** @module WebGL */

import { dispose } from "@bentley/bentleyjs-core";
import { QParams3d } from "@bentley/imodeljs-common";
import { Primitive } from "./Primitive";
import { Target } from "./Target";
import { CachedGeometry, LUTGeometry } from "./CachedGeometry";
import { RenderPass, RenderOrder } from "./RenderFlags";
import { TechniqueId } from "./TechniqueId";
import { PolylineArgs } from "../primitives/mesh/MeshPrimitives";
import { VertexLUT } from "./VertexLUT";
import { FeaturesInfo } from "./FeaturesInfo";
import { AttributeHandle, BufferHandle } from "./Handle";
import { GL } from "./GL";
import { System } from "./System";
import { ShaderProgramParams } from "./DrawCommand";

export class PointStringInfo {
  public vertexParams: QParams3d;
  public features: FeaturesInfo | undefined;
  public weight: number;

  public constructor(args: PolylineArgs) {
    this.vertexParams = args.pointParams;
    this.features = FeaturesInfo.create(args.features);
    this.weight = args.width;
  }
}

export class PointStringGeometry extends LUTGeometry {
  public readonly pointString: PointStringInfo;
  public readonly lut: VertexLUT.Data;
  public readonly indices: BufferHandle;
  public readonly numIndices: number;

  private constructor(indices: BufferHandle, numIndices: number, lut: VertexLUT.Data, info: PointStringInfo) {
    super();
    this.numIndices = numIndices;
    this.indices = indices;
    this.lut = lut;
    this.pointString = info;
  }

  protected _wantWoWReversal(_target: Target): boolean { return true; }

  public getTechniqueId(_target: Target): TechniqueId { return TechniqueId.PointString; }
  public getRenderPass(_target: Target): RenderPass { return RenderPass.OpaqueLinear; }
  public get featuresInfo(): FeaturesInfo | undefined { return this.pointString.features; }
  public get renderOrder(): RenderOrder { return RenderOrder.PlanarLinear; }
  public bindVertexArray(attr: AttributeHandle): void {
    attr.enableArray(this.indices, 3, GL.DataType.UnsignedByte, false, 0, 0);
  }

  protected _getLineWeight(_params: ShaderProgramParams): number { return this.pointString.weight; }

  public draw(): void {
    const gl = System.instance.context;
    this.indices.bind(GL.Buffer.Target.ArrayBuffer);
    gl.drawArrays(GL.PrimitiveType.Points, 0, this.numIndices);
  }

  public static create(args: PolylineArgs): PointStringGeometry | undefined {
    if (0 === args.polylines.length)
      return undefined;
<<<<<<< HEAD
=======

>>>>>>> b4c4a482
    let vertIndices = args.polylines[0].vertIndices;
    if (1 < args.polylines.length) {
      // ###TODO: This shouldn't happen, and similar assertion in C++ is not triggered...
      // assert(args.polylines.length === 1);
      vertIndices = [];
      for (const polyline of args.polylines) {
        for (const vertIndex of polyline.vertIndices) {
          vertIndices.push(vertIndex);
        }
      }
    }
<<<<<<< HEAD
=======

>>>>>>> b4c4a482
    const vertexIndices = VertexLUT.convertIndicesToTriplets(vertIndices);
    const indices = BufferHandle.createArrayBuffer(vertexIndices);
    if (undefined !== indices) {
      const lutParams: VertexLUT.Params = new VertexLUT.Params(new VertexLUT.SimpleBuilder(args), args.colors);
      const info = new PointStringInfo(args);
      const lut = lutParams.toData(info.vertexParams);
      if (undefined !== lut) {
        return new PointStringGeometry(indices, vertIndices.length, lut, info);
      }
    }
    return undefined;
  }

  public dispose() {
    dispose(this.lut);
    dispose(this.indices);
  }
}

export class PointStringPrimitive extends Primitive {
  public static create(args: PolylineArgs): PointStringPrimitive | undefined {
    const geom = PointStringGeometry.create(args);
    return undefined !== geom ? new PointStringPrimitive(geom) : undefined;
  }
  private constructor(cachedGeom: CachedGeometry) { super(cachedGeom); }
  public get renderOrder(): RenderOrder { return RenderOrder.Linear; }
}<|MERGE_RESOLUTION|>--- conflicted
+++ resolved
@@ -65,10 +65,7 @@
   public static create(args: PolylineArgs): PointStringGeometry | undefined {
     if (0 === args.polylines.length)
       return undefined;
-<<<<<<< HEAD
-=======
 
->>>>>>> b4c4a482
     let vertIndices = args.polylines[0].vertIndices;
     if (1 < args.polylines.length) {
       // ###TODO: This shouldn't happen, and similar assertion in C++ is not triggered...
@@ -80,10 +77,7 @@
         }
       }
     }
-<<<<<<< HEAD
-=======
 
->>>>>>> b4c4a482
     const vertexIndices = VertexLUT.convertIndicesToTriplets(vertIndices);
     const indices = BufferHandle.createArrayBuffer(vertexIndices);
     if (undefined !== indices) {
