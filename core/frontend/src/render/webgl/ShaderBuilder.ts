/*---------------------------------------------------------------------------------------------
* Copyright (c) Bentley Systems, Incorporated. All rights reserved.
* See LICENSE.md in the project root for license terms and full copyright notice.
*--------------------------------------------------------------------------------------------*/
/** @packageDocumentation
 * @module WebGL
 */

import { assert } from "@itwin/core-bentley";
import { AttributeDetails } from "./AttributeMap";
import { addInstancedModelMatrixRTC } from "./glsl/Instancing";
import { volClassOpaqueColor } from "./glsl/PlanarClassification";
import { addPosition, earlyVertexDiscard, lateVertexDiscard, vertexDiscard } from "./glsl/Vertex";
import { ShaderProgram } from "./ShaderProgram";
import { PositionType } from "./TechniqueFlags";

/* eslint-disable no-restricted-syntax */

/** Describes the data type of a shader program variable.
 * @internal
 */
export const enum VariableType {
  Boolean, // bool
  Int, // int
  Float, // float
  Vec2, // vec2
  Vec3, // vec3
  Vec4, // vec4
  Mat3, // mat3
  Mat4, // mat4
  Sampler2D, // sampler2D
  SamplerCube, // samplerCube
  Uint, // uint

  COUNT,
}

/** Describes the qualifier associated with a shader program variable.
 * @internal
 */
export const enum VariableScope {
  Global, // no qualifier
  Varying, // varying
  Uniform, // uniform

  COUNT,
}

/** Describes the declared or undeclared precision of a shader program variable.
 * @internal
 */
export const enum VariablePrecision {
  Default, // undeclared precision - variable uses the explicit or implicit precision default for its type
  Low, // lowp
  Medium, // mediump
  High, // highp

  COUNT,
}

/** @internal */
namespace Convert {
  export function typeToString(type: VariableType): string {
    switch (type) {
      case VariableType.Boolean: return "bool";
      case VariableType.Int: return "int";
      case VariableType.Float: return "float";
      case VariableType.Vec2: return "vec2";
      case VariableType.Vec3: return "vec3";
      case VariableType.Vec4: return "vec4";
      case VariableType.Mat3: return "mat3";
      case VariableType.Mat4: return "mat4";
      case VariableType.Sampler2D: return "sampler2D";
      case VariableType.SamplerCube: return "samplerCube";
      case VariableType.Uint: return "uint";
      default:
        assert(false);
        return "undefined";
    }
  }

  export function scopeToString(scope: VariableScope, isVertexShader: boolean): string {
    switch (scope) {
      case VariableScope.Global: return "";
      case VariableScope.Varying: return (isVertexShader ? "out" : "in");
      case VariableScope.Uniform: return "uniform";
      default:
        assert(false);
        return "undefined";
    }
  }

  export function precisionToString(precision: VariablePrecision): string {
    switch (precision) {
      case VariablePrecision.Default: return "";
      case VariablePrecision.Low: return "lowp";
      case VariablePrecision.Medium: return "mediump";
      case VariablePrecision.High: return "highp";
      default:
        assert(false);
        return "undefined";
    }
  }
}

/**
 * Function invoked by ShaderVariable::AddBinding() to bind the variable to the compiled program.
 * The implementation should call ShaderProgram::AddShaderUniform or ShaderProgram::AddGraphicUniform/Attribute to register a function
 * which can be used to bind the value of the variable when program is used.
 * @internal
 */
export type AddVariableBinding = (prog: ShaderProgram) => void;

/** Represents a variable within a fragment or vertex shader.
 * @internal
 */
export class ShaderVariable {
  private readonly _addBinding?: AddVariableBinding;
  public readonly name: string;
  public readonly value?: string; // for global variables only
  public readonly type: VariableType;
  public readonly scope: VariableScope;
  public readonly precision: VariablePrecision;
  public readonly isConst: boolean = false; // for global variables only
  public readonly length: number; // for uniform arrays only

  private constructor(name: string, type: VariableType, scope: VariableScope, precision: VariablePrecision, isConst: boolean, addBinding?: AddVariableBinding, value?: string, length: number = 0) {
    this._addBinding = addBinding;
    this.name = name;
    this.value = value;
    this.type = type;
    this.scope = scope;
    this.precision = precision;
    this.isConst = isConst;
    this.length = length;
  }

  public static create(name: string, type: VariableType, scope: VariableScope, addBinding?: AddVariableBinding, precision: VariablePrecision = VariablePrecision.Default): ShaderVariable {
    return new ShaderVariable(name, type, scope, precision, false, addBinding, undefined);
  }

  public static createArray(name: string, type: VariableType, length: number, scope: VariableScope, addBinding?: AddVariableBinding, precision: VariablePrecision = VariablePrecision.Default): ShaderVariable {
    return new ShaderVariable(name, type, scope, precision, false, addBinding, undefined, length);
  }

  public static createGlobal(name: string, type: VariableType, value?: string, isConst: boolean = false) {
    return new ShaderVariable(name, type, VariableScope.Global, VariablePrecision.Default, isConst, undefined, value);
  }

  public get hasBinding(): boolean { return undefined !== this._addBinding; }
  public addBinding(prog: ShaderProgram) {
    if (undefined !== this._addBinding)
      this._addBinding(prog);
  }

  public get typeName(): string { return Convert.typeToString(this.type); }
  public getScopeName(isVertexShader: boolean): string { return Convert.scopeToString(this.scope, isVertexShader); }
  public get precisionName(): string { return Convert.precisionToString(this.precision); }

  /** Constructs the single-line declaration of this variable */
  public buildDeclaration(isVertexShader: boolean): string {
    const parts = new Array<string>();
    if (this.isConst)
      parts.push("const");

    const scopeName = this.getScopeName(isVertexShader);
    if (0 < scopeName.length)
      parts.push(scopeName);

    const precisionName = this.precisionName;
    if (0 < precisionName.length)
      parts.push(precisionName);

    parts.push(this.typeName);

    if (this.length > 0)
      parts.push(`${this.name}[${this.length.toFixed(0)}]`);
    else
      parts.push(this.name);

    if (undefined !== this.value && 0 < this.value.length) {
      parts.push("=");
      parts.push(this.value);
    }

    return `${parts.join(" ")};`;
  }
}

/**
 * Represents the set of variables defined and used within a fragment or vertex shader.
 * If the same variable is used in both the fragment and vertex shader (e.g., a varying variable), it should be defined in both ShaderBuilders' ShaderVariables object.
 * @internal
 */
export class ShaderVariables {
  protected _list: ShaderVariable[] = new Array<ShaderVariable>();

  /** Find an existing variable with the specified name */
  public find(name: string): ShaderVariable | undefined { return this._list.find((v: ShaderVariable) => v.name === name); }

  /** Add a new variable, if a variable with the same name does not already exist.  return true if added */
  public addVariable(v: ShaderVariable): boolean {
    const found = this.find(v.name);
    if (undefined !== found) {
      assert(found.type === v.type);
      // assume same binding etc...
      return false;
    } else {
      this._list.push(v);
      return true;
    }
  }

  public addUniform(name: string, type: VariableType, binding: AddVariableBinding, precision: VariablePrecision = VariablePrecision.Default) {
    this.addVariable(ShaderVariable.create(name, type, VariableScope.Uniform, binding, precision));
  }

  public addVarying(name: string, type: VariableType): boolean {
    return this.addVariable(ShaderVariable.create(name, type, VariableScope.Varying));
  }

  public addGlobal(name: string, type: VariableType, value?: string, isConst: boolean = false) {
    this.addVariable(ShaderVariable.createGlobal(name, type, value, isConst));
  }

  public addConstant(name: string, type: VariableType, value: string) {
    this.addGlobal(name, type, value, true);
  }

  public addBitFlagConstant(name: string, value: number) {
    this.addGlobal(name, VariableType.Uint, `${(2 ** value).toFixed(0)}u`, true);
  }

  /** Constructs the lines of glsl code declaring the variables of a certain scope. */
  public buildScopeDeclarations(isVertexShader: boolean, scope: VariableScope, constants?: boolean): string {
    let decls = "";
    for (const v of this._list) {
      if (scope === v.scope && (undefined === constants ? true : v.isConst === constants))
        decls += `${v.buildDeclaration(isVertexShader)}\n`;
    }

    return decls;
  }

  /** Constructs the lines of glsl code declaring all of the variables. */
  public buildDeclarations(isVertexShader: boolean): string {
    let decls = "";
    if (isVertexShader) {
      decls += this.buildScopeDeclarations(isVertexShader, VariableScope.Uniform);
      decls += this.buildScopeDeclarations(isVertexShader, VariableScope.Global, true);
      decls += this.buildScopeDeclarations(isVertexShader, VariableScope.Global, false);
      decls += this.buildScopeDeclarations(isVertexShader, VariableScope.Varying);
    } else {
      decls += this.buildScopeDeclarations(isVertexShader, VariableScope.Varying);
      decls += this.buildScopeDeclarations(isVertexShader, VariableScope.Uniform);
      decls += this.buildScopeDeclarations(isVertexShader, VariableScope.Global, true);
      decls += this.buildScopeDeclarations(isVertexShader, VariableScope.Global, false);
    }
    return decls;
  }

  /**
   * For every uniform and attribute variable not contained in the optional 'predefined' list, invokes the associated binding function
   * to add the corresponding Uniform or Attribute object to the ShaderProgram.
   */
  public addBindings(prog: ShaderProgram, predefined?: ShaderVariables): void {
    for (const v of this._list) {
      // Some variables exist in both frag and vert shaders - only add them to the program once.
      if (v.hasBinding && (undefined === predefined || undefined === predefined.find(v.name))) {
        v.addBinding(prog);
      }
    }
  }

  public get length(): number { return this._list.length; }

  private findSlot(variableSize: number, loopSize: number, registers: number[]): number {
    // Find the first available slot into which to insert this variable
    for (let i = 0; i < loopSize; i++) {
      const newSize = registers[i] + variableSize;
      if (newSize <= 4) {
        registers[i] = newSize;
        return i;
      }
    }
    return -1;
  }

  // Return string of varying types with their theoretical slot numbers
  public checkMaxVaryingVectors(fragSource: string): string {
    // Varyings go into a matrix of 4 columns and GL_MAX_VARYING_VECTORS rows of floats.
    // The packing rules are defined by the standard. Specifically each row can contain one of:
    //  vec4
    //  vec3 (+ float)
    //  vec2 (+ vec2)
    //  vec2 (+ float (+ float))
    //  float (+ float (+ float (+ float)))
    // Varyings are packed in order of size from largest to smallest
    const loopSize = 64;
    const registers = Array(loopSize + 1).fill(0);
    let outStr = "";
    let slot = 0;

    const varyings = this._list.filter((variable) => VariableScope.Varying === variable.scope);
    // Add in any built in vars that count as varyings if they are used
    if (fragSource.includes("gl_FragCoord")) {
      varyings.push(ShaderVariable.create("gl_FragCoord", VariableType.Vec4, VariableScope.Varying));
    }
    if (fragSource.includes("gl_PointCoord")) {
      varyings.push(ShaderVariable.create("gl_PointCoord", VariableType.Vec2, VariableScope.Varying));
    }
    if (fragSource.includes("gl_FrontFacing")) {
      varyings.push(ShaderVariable.create("gl_FrontFacing", VariableType.Boolean, VariableScope.Varying));
    }
    // Need to process in size order (largest first)
    varyings.sort((a, b) => b.type - a.type); // this is good enough to sort by

    for (const variable of varyings) {
      let variableSize = 0;
      switch (variable.type) {
        case VariableType.Boolean:
        case VariableType.Int:
        case VariableType.Float:
          variableSize = 1;
          break;
        case VariableType.Vec2:
          variableSize = 2;
          break;
        case VariableType.Vec3:
          variableSize = 3;
          break;
        case VariableType.Vec4:
          variableSize = 4;
          break;
        default:
          assert(false, "Invalid varying variable type");
          continue;
      }
      slot = this.findSlot(variableSize, loopSize, registers);
      outStr += `// varying slot ${slot} ${Convert.typeToString(variable.type)} ${variable.name}\n`;
    }
    const slotsUsed = registers.indexOf(0);
    registers.length = slotsUsed;
    outStr += `// Slots used: ${slotsUsed}  [${registers.toString()}]\n`;

    // debug output modes
    const outputAll = true;  // false just outputs varyings that use more than 8
    if (outputAll) {
      return outStr;
    } else {
      if (slotsUsed > 8)
        return outStr;
      else
        return "";
    }
  }

  // Return the number of varying vectors used by the shader.
  // Varyings go into a matrix of 4 columns and GL_MAX_VARYING_VECTORS rows of floats.
  // The packing rules are defined by the standard. Specifically each row can contain one of:
  //  vec4
  //  vec3 (+ float)
  //  vec2 (+ vec2)
  //  vec2 (+ float (+ float))
  //  float (+ float (+ float (+ float)))
  // Varyings are packed in order of size from largest to smallest
  public computeNumVaryingVectors(fragSource: string): number {
    const loopSize = 64;
    const registers = Array(loopSize + 1).fill(0);

    const varyings = this._list.filter((variable) => VariableScope.Varying === variable.scope);
    // Add in any built in vars that count as varyings if they are used
    if (fragSource.includes("gl_FragCoord")) {
      varyings.push(ShaderVariable.create("gl_FragCoord", VariableType.Vec4, VariableScope.Varying));
    }
    if (fragSource.includes("gl_PointCoord")) {
      varyings.push(ShaderVariable.create("gl_PointCoord", VariableType.Vec2, VariableScope.Varying));
    }
    if (fragSource.includes("gl_FrontFacing")) {
      varyings.push(ShaderVariable.create("gl_FrontFacing", VariableType.Boolean, VariableScope.Varying));
    }
    // Need to process in size order (largest first)
    varyings.sort((a, b) => b.type - a.type); // this is good enough to sort by

    for (const variable of varyings) {
      if (VariableScope.Varying !== variable.scope)
        continue;

      let variableSize = 0;
      switch (variable.type) {
        case VariableType.Boolean:
        case VariableType.Int:
        case VariableType.Float:
          variableSize = 1;
          break;
        case VariableType.Vec2:
          variableSize = 2;
          break;
        case VariableType.Vec3:
          variableSize = 3;
          break;
        case VariableType.Vec4:
          variableSize = 4;
          break;
        default:
          assert(false, "Invalid varying variable type");
          continue;
      }

      this.findSlot(variableSize, loopSize, registers);
    }

    const slotsUsed = registers.indexOf(0);
    return slotsUsed;
  }
}

/** Convenience API for assembling glsl source code.
 * @internal
 */
export class SourceBuilder {
  public source: string = "";

  /* Append the specified string to the glsl source */
  public add(what: string): void { this.source += what; }

  /* Append a new-line to the glsl source */
  public newline(): void { this.add("\n"); }

  /* Append the specified string to the glsl source, followed by a new-line */
  public addline(what: string): void {
    this.add(what);
    this.newline();
  }

  /**
   * Construct a function definition given the function signature and body. For example:
   * buildFunctionDefinition("float average(float a, float b)", "\n  return (a + b) / 2.0;\n");
   * will produce:
   *  "float average(float a, float b) {
   *     return (a + b) / 2.0;
   *   }"
   * For an inline function:
   * buildFunctionDefinition("float average(float a, float b)", "return (a + b) / 2.0;");
   * will produce:
   *  "float average(float a, float b) { return (a + b) / 2.0; }"
   */
  public static buildFunctionDefinition(declaration: string, implementation: string): string {
    // If implementation does not start with a newline then assume it is an inline function & add spaces between braces.
    if ("\n" === implementation.charAt(0))
      return `${declaration} {${implementation}}\n\n`;
    else
      return `${declaration} { ${implementation} }\n\n`;
  }

  /** Constructs a function definition as described by buildFunctionDefinition() and appends it to the glsl source. */
  public addFunction(declaration: string, implementation: string): void { this.add(SourceBuilder.buildFunctionDefinition(declaration, implementation)); }

  /** Constructs the definition of the main() function using the supplied function body and appends it to the glsl source. */
  public addMain(implementation: string): void { this.addFunction("void main()", implementation); }
}

/** @internal */
export interface ShaderBuilderFlags {
  /** If defined and true, the geometry is instanced. */
  readonly instanced?: boolean;
  /** If defined, indicates the vertex data comes from a texture and specifies whether the positions are quantized 16-bit integers or unquantized 32-bit floats. */
  readonly positionType?: PositionType;
}

/**
 * Represents a fragment or vertex shader under construction. The shader consists of a set of defined variables,
 * plus a set of code snippets which can be concatenated together to form the shader source.
 * @internal
 */
export class ShaderBuilder extends ShaderVariables {
  protected _components = new Array<string | undefined>();
  protected _functions: string[] = [];
  protected _extensions: string[] = [];
  protected _macros: string[] = [];
  protected _fragOutputs: string[] = [];
  protected _version: string = "";
  public headerComment: string = "";
  protected readonly _flags: ShaderBuilderFlags;
  protected _initializers: string[] = new Array<string>();

  public get usesInstancedGeometry(): boolean {
    return !!this._flags.instanced;
  }

  public addInitializer(initializer: string): void {
    if (-1 === this._initializers.indexOf(initializer))
      this._initializers.push(initializer);
  }

  protected constructor(maxComponents: number, flags: ShaderBuilderFlags) {
    super();
    this._components.length = maxComponents;
    this._flags = flags;
    this._version = "#version 300 es";
    this.addDefine("TEXTURE", "texture");
    this.addDefine("TEXTURE_CUBE", "texture");
    this.addDefine("TEXTURE_PROJ", "textureProj");
  }

  protected addComponent(index: number, component: string): void {
    assert(index < this._components.length);

    // assume if caller is replacing an existing component, they know what they're doing...
    this._components[index] = component;
  }
  protected removeComponent(index: number) {
    assert(index < this._components.length);
    this._components[index] = undefined;
  }

  protected getComponent(index: number): string | undefined {
    assert(index < this._components.length);
    return this._components[index];
  }

  public addFunction(declarationOrFull: string, implementation?: string): void {
    let def = declarationOrFull;
    if (undefined !== implementation)
      def = SourceBuilder.buildFunctionDefinition(`\n${declarationOrFull}`, implementation);

    if (undefined === this.findFunction(def))
      this._functions.push(def);
  }

  public replaceFunction(existing: string, replacement: string): boolean {
    const index = this._functions.indexOf(existing);
    if (-1 !== index) {
      this._functions[index] = replacement;
    }

    assert(-1 !== index);
    return -1 !== index;
  }

  public findFunction(func: string): string | undefined {
    return this._functions.find((f: string | undefined) => f === func);
  }

  public addExtension(extName: string): void {
    if (-1 === this._extensions.indexOf(extName))
      this._extensions.push(extName);
  }

  public addMacro(macro: string): void {
    if (-1 === this._macros.indexOf(macro))
      this._macros.push(macro);
  }

  public addDefine(name: string, value: string): void {
    const defineName = `#define ${name} `;
    const macro = defineName + value;

    const index = this._macros.findIndex((x) => x.startsWith(defineName));
    if (-1 !== index)
      this._macros[index] = macro;
    else
      this._macros.push(defineName + value);
  }

  public clearFragOutput(): void {
    while (this._fragOutputs.length > 0)
      this._fragOutputs.pop();
  }

  public addFragOutput(name: string, value: number): void {
    if (-1 === value) {
      this._fragOutputs.push("out vec4 FragColor;");
      return;
    }
    this._fragOutputs.push(`layout(location = ${value}) out vec4 ${name};`);
  }

  protected buildPreludeCommon(attrMap: Map<string, AttributeDetails> | undefined, isVertexShader: boolean): SourceBuilder {
    const src = new SourceBuilder();

    // Version number (must be first thing for GLSL 300)
    src.addline(this._version);

    // Header comment
    src.newline();
    if ("" !== this.headerComment) {
      src.addline(this.headerComment);
      src.newline();
    }

    // Macros
    for (const macro of this._macros)
      src.addline(macro);

    // Extensions
    for (const ext of this._extensions)
      src.addline(`#extension ${ext} : enable`);

    // Default precisions
    src.addline("precision highp float;");
    src.addline("precision highp int;");
    src.newline();

    // Attribute declarations
    if (attrMap !== undefined) {
      attrMap.forEach((attr: AttributeDetails, key: string) => {
        src.addline(`in ${Convert.typeToString(attr.type)} ${key};`);
      });
    }

    // Variable declarations
    src.add(this.buildDeclarations(isVertexShader));

    // Layouts
    for (const layout of this._fragOutputs)
      src.addline(layout);

    // Functions
    for (const func of this._functions) {
      src.add(func);
    }

    if (!src.source.endsWith("\n\n"))
      src.newline();

    return src;
  }

  protected copyCommon(src: ShaderBuilder): void {
    this._version = src._version;
    this.headerComment = src.headerComment;
    this._initializers = [...src._initializers];
    this._components = [...src._components];
    this._functions = [...src._functions];
    this._extensions = [...src._extensions];
    this._list = [...src._list];
    this._macros = [...src._macros];
    this._fragOutputs = [...src._fragOutputs];
  }
}

/** Describes the optional and required components which can be assembled into complete
 * @internal
 */
export const enum VertexShaderComponent {
  // (Optional) Compute the quantized position. By default this simply returns the `a_pos` attribute.
  // This runs before any initializers.
  // vec3 computeQuantizedPosition()
  ComputeQuantizedPosition,
  // (Optional) Adjust the result of computeVertexPosition().
  // vec4 adjustRawPosition(vec4 rawPosition)
  AdjustRawPosition,
  // (Optional) Return true to discard this vertex before evaluating feature overrides etc, given the model-space position.
  // bool checkForEarlyDiscard(vec4 rawPos)
  CheckForEarlyDiscard,
  // (Optional) Compute feature overrides like visibility, rgb, transparency, line weight.
  // void computeFeatureOverrides()
  ComputeFeatureOverrides,
  // (Optional) Compute material parameters.
  // void computeMaterial()
  ComputeMaterial,
  // (Optional) Compute the vertex's base color. Requires the program to have a `varying vec4 v_color`.
  // vec4 computeBaseColor()
  ComputeBaseColor,
  // (Optional - does nothing if ComputeBaseColor not specified) Apply material overrides to vertex color
  // vec4 applyMaterialColor(vec4 baseColor)
  ApplyMaterialColor,
  // (Optional - does nothing if ComputeBaseColor not specified) Apply feature overrides to vertex color
  // vec4 applyFeatureColor(vec4 baseColor)
  ApplyFeatureColor,
  // (Optional - does nothing if ComputeBaseColor not specified)) Adjust base color for contrast
  // vec4 adjustContrast(vec4 baseColor)
  AdjustContrast,
  // (Optional - does nothing if ComputeBaseColor not specified)) Apply atmospheric scattering effects to base color
  // vec4 applyAtmosphericScattering(vec4 baseColor)
  ApplyAtmosphericScattering,
  // (Optional - does nothing if ComputeBaseColor not specified) Return true if this vertex should be "discarded" (is not visible)
  // bool checkForDiscard()
  // If this returns true, gl_Position will be set to 0; presumably related vertices will also do so, resulting in a degenerate triangle.
  // If this returns true, no further processing will be performed.
  CheckForDiscard,
  // (Required) Return this vertex's position in clip space.
  // vec4 computePosition(vec4 rawPos)
  ComputePosition,
  // (Optional) After all output (varying) values have been computed, return true if this vertex should be discarded.
  // bool checkForLateDiscard()
  CheckForLateDiscard,
  // (Optional) Adjust the final position
  // vec4 adjustPosition(vec4 pos)
  FinalizePosition,

  COUNT,
}

/** Assembles the source code for a vertex shader from a set of modular components.
 * @internal
 */
export class VertexShaderBuilder extends ShaderBuilder {
  private _computedVarying: string[] = new Array<string>();

  private buildPrelude(attrMap?: Map<string, AttributeDetails>): SourceBuilder { return this.buildPreludeCommon(attrMap, true); }

  public constructor(flags: ShaderBuilderFlags = { }) {
    super(VertexShaderComponent.COUNT, flags);

    this.addDefine("MAT_NORM", "g_nmx");
    if (this.usesInstancedGeometry) {
      addInstancedModelMatrixRTC(this);
      this.addDefine("MAT_MV", "g_mv");
      this.addDefine("MAT_MVP", "g_mvp");
    } else {
      this.addDefine("MAT_MV", "u_mv");
      this.addDefine("MAT_MVP", "u_mvp");
    }

    addPosition(this, this.usesVertexTable);
  }

  public get usesVertexTable(): boolean {
    return undefined !== this._flags.positionType;
  }

  public get positionType(): PositionType {
    assert(undefined !== this._flags.positionType);
    return this._flags.positionType;
  }

  public get(id: VertexShaderComponent): string | undefined { return this.getComponent(id); }
  public set(id: VertexShaderComponent, component: string) { this.addComponent(id, component); }
  public unset(id: VertexShaderComponent) { this.removeComponent(id); }

  public addComputedVarying(name: string, type: VariableType, computation: string): void {
    this.addVarying(name, type);
    this._computedVarying.push(computation);
  }

  public buildSource(attrMap?: Map<string, AttributeDetails>): string {
    const prelude = this.buildPrelude(attrMap);
    const main = new SourceBuilder();
    main.newline();

    const computePosition = this.get(VertexShaderComponent.ComputePosition);
    assert(undefined !== computePosition);
    if (undefined !== computePosition) {
      prelude.addFunction("vec4 computePosition(vec4 rawPos)", computePosition);
    }

    const computeQPos = this.get(VertexShaderComponent.ComputeQuantizedPosition) ?? "return a_pos;";
    prelude.addFunction("vec3 computeQuantizedPosition()", computeQPos);
    main.addline("  vec3 qpos = computeQuantizedPosition();");

    // Initialization logic that should occur at start of main() - primarily global variables whose values
    // are too complex to compute inline or which depend on uniforms and/or other globals.
    for (const init of this._initializers) {
      if ("\n" === init.charAt(0))
        main.addline(`  {${init}  }\n`);
      else
        main.addline(`  { ${init} }\n`);
    }

    main.addline("  vec4 rawPosition = computeVertexPosition(qpos);");
    const adjustRawPosition = this.get(VertexShaderComponent.AdjustRawPosition);
    if (undefined !== adjustRawPosition) {
      prelude.addFunction("vec4 adjustRawPosition(vec4 rawPos)", adjustRawPosition);
      main.addline("  rawPosition = adjustRawPosition(rawPosition);");
    }

    const checkForEarlyDiscard = this.get(VertexShaderComponent.CheckForEarlyDiscard);
    if (undefined !== checkForEarlyDiscard) {
      prelude.addFunction("bool checkForEarlyDiscard(vec4 rawPos)", checkForEarlyDiscard);
      main.add(earlyVertexDiscard);
    }

    const computeFeatureOverrides = this.get(VertexShaderComponent.ComputeFeatureOverrides);
    if (undefined !== computeFeatureOverrides) {
      prelude.addFunction("void computeFeatureOverrides()", computeFeatureOverrides);
      main.addline("  computeFeatureOverrides();");
    }

    const computeMaterial = this.get(VertexShaderComponent.ComputeMaterial);
    if (undefined !== computeMaterial) {
      prelude.addFunction("void computeMaterial()", computeMaterial);
      main.addline("  computeMaterial();");
    }

    const computeBaseColor = this.get(VertexShaderComponent.ComputeBaseColor);
    if (undefined !== computeBaseColor) {
      assert(undefined !== this.find("v_color"));
      prelude.addFunction("vec4 computeBaseColor()", computeBaseColor);
      main.addline("  vec4 baseColor = computeBaseColor();");

      const applyMaterialColor = this.get(VertexShaderComponent.ApplyMaterialColor);
      if (undefined !== applyMaterialColor) {
        prelude.addFunction("vec4 applyMaterialColor(vec4 baseColor)", applyMaterialColor);
        main.addline("  baseColor = applyMaterialColor(baseColor);");
      }

      const applyFeatureColor = this.get(VertexShaderComponent.ApplyFeatureColor);
      if (undefined !== applyFeatureColor) {
        prelude.addFunction("vec4 applyFeatureColor(vec4 baseColor)", applyFeatureColor);
        main.addline("  baseColor = applyFeatureColor(baseColor);");
      }

      const adjustContrast = this.get(VertexShaderComponent.AdjustContrast);
      if (adjustContrast) {
        prelude.addFunction("vec4 adjustContrast(vec4 baseColor)", adjustContrast);
        main.addline("  baseColor = adjustContrast(baseColor);");
      }

      // // TODO: check if this should occur before adjustContrast, etc.
      // const applyAtmosphericScattering = this.get(VertexShaderComponent.ApplyAtmosphericScattering);
      // if (applyAtmosphericScattering) {
      //   prelude.addFunction("vec4 applyAtmosphericScattering(vec4 baseColor)", applyAtmosphericScattering);
      //   main.addline("  baseColor = applyAtmosphericScattering(baseColor);");
      // }

      main.addline("  v_color = baseColor;");
    }

    const checkForDiscard = this.get(VertexShaderComponent.CheckForDiscard);
    if (undefined !== checkForDiscard) {
      prelude.addFunction("bool checkForDiscard()", checkForDiscard);
      main.add(vertexDiscard);
    }

    main.addline("  gl_Position = computePosition(rawPosition);");

    const finalizePos = this.get(VertexShaderComponent.FinalizePosition);
    if (undefined !== finalizePos) {
      prelude.addFunction("vec4 finalizePosition(vec4 pos)", finalizePos);
      main.addline("  gl_Position = finalizePosition(gl_Position);");
    }

    for (const comp of this._computedVarying) {
      main.addline(`  ${comp}`);
    }

    const checkForLateDiscard = this.get(VertexShaderComponent.CheckForLateDiscard);
    if (undefined !== checkForLateDiscard) {
      prelude.addFunction("bool checkForLateDiscard()", checkForLateDiscard);
      main.addline(lateVertexDiscard);
    }

    prelude.addMain(main.source);
    return prelude.source;
  }

  public copyFrom(src: VertexShaderBuilder): void {
    this.copyCommon(src);
    this._computedVarying = [...src._computedVarying];
  }
}

/** Describes the optional and required components which can be assembled into complete
 * @internal
 */
export const enum FragmentShaderComponent {
  // (Optional) Return true to immediately discard this fragment.
  // bool checkForEarlyDiscard()
  CheckForEarlyDiscard,
  // (Required) Compute this fragment's base color
  // vec4 computeBaseColor()
  ComputeBaseColor,
  // (Optional) Apply material overrides to base color
  // vec4 applyMaterialOverrides(vec4 baseColor)
  ApplyMaterialOverrides,
  // (Optional) Adjust base color after material and/or feature overrides have been applied.
  // vec4 finalizeBaseColor(vec4 baseColor)
  FinalizeBaseColor,
  // (Optional) Return true if this fragment should be discarded
  // Do not invoke discard directly in your shader components - instead, return true from this function to generate a discard statement.
  // bool checkForDiscard(vec4 baseColor)
  CheckForDiscard,
  // (Optional) Return true if the alpha value is not suitable for the current render pass
  // bool discardByAlpha(float alpha)
  DiscardByAlpha,
  // (Optional) Apply monochrome overrides to base color
  // vec4 applyMonochrome(vec4 baseColor)
  ApplyMonochrome,
  // (Optional) Apply thematic display to base color. This happens before lighting and can alter the fragment color that is lit.
  // vec4 applyThematicDisplay(vec4 baseColor)
  ApplyThematicDisplay,
  // (Optional) Apply lighting to base color
  // vec4 applyLighting(vec4 baseColor)
  ApplyLighting,
  // (Optional) Apply white-on-white reversal to base color
  ReverseWhiteOnWhite,
  // (Optional) Discard if outside any clipping planes
  // void applyClipping()
  ApplyClipping,
  // (Optional) Apply flash hilite to lit base color
  // vec4 applyFlash(vec4 baseColor)
  ApplyFlash,
  // (Optional) Apply planar classifier.
  // vec4 applyPlanarClassification(vec4)
  ApplyPlanarClassifier,
  // (Optional) Apply solar shadow map.
  // vec4 applySolarShadowMap(vec4)
  ApplySolarShadowMap,
  // (Optional) Apply wiremesh to edges of triangles
  // vec4 applyWiremesh(vec4 baseColor)
  ApplyWiremesh,
  // (Optional) Apply a debug color
  // vec4 applyDebugColor(vec4 baseColor)
  ApplyDebugColor,
  // (Required) Assign the final color to gl_FragColor or gl_FragData
  // void assignFragData(vec4 baseColor)
  AssignFragData,
  // (Optional) Override current featureId
  // vec4 overrideFeatureId(vec4 currentId)
  OverrideFeatureId,
  // (Optional) Override fragment depth
  // float finalizeDepth()
  FinalizeDepth,
  // (Optional) Override fragment color. This is invoked just after alpha is multiplied, and just before FragColor is assigned.
  // vec4 overrideColor(vec4 currentColor)
  OverrideColor,
  // (Optional) Override render order to be output to pick buffers.
  // float overrideRenderOrder(float renderOrder)
  OverrideRenderOrder,
<<<<<<< HEAD
  ApplyAtmosphericScattering,
=======
  // (Optional) Override normal
  // float finalizeNormal()
  FinalizeNormal,
>>>>>>> e7693025
  COUNT,
}

/** Assembles the source code for a fragment shader from a set of modular components.
 * @internal
 */
export class FragmentShaderBuilder extends ShaderBuilder {
  public requiresEarlyZWorkaround = false;

  public constructor(flags: ShaderBuilderFlags = { }) {
    super(FragmentShaderComponent.COUNT, flags);
    this.addFragOutput("FragColor", -1);
  }

  public get(id: FragmentShaderComponent): string | undefined { return this.getComponent(id); }
  public set(id: FragmentShaderComponent, component: string) { this.addComponent(id, component); }
  public unset(id: FragmentShaderComponent) { this.removeComponent(id); }

  public addDrawBuffersExtension(n: number): void {
    this.clearFragOutput();
    for (let i = 0; i < n; i++)
      this.addFragOutput(`FragColor${i}`, i);
  }

  public buildSource(): string {
    const applyLighting = this.get(FragmentShaderComponent.ApplyLighting);
    const prelude = this.buildPrelude(undefined);

    const computeBaseColor = this.get(FragmentShaderComponent.ComputeBaseColor);
    assert(undefined !== computeBaseColor);
    if (undefined !== computeBaseColor) {
      prelude.addFunction("vec4 computeBaseColor()", computeBaseColor);
    }

    const main = new SourceBuilder();
    main.newline();

    // Initialization logic that should occur at start of main() - primarily global variables whose values
    // are too complex to compute inline or which depend on uniforms and/or other globals.
    for (const init of this._initializers) {
      if ("\n" === init.charAt(0))
        main.addline(`  {${init}  }\n`);
      else
        main.addline(`  { ${init} }\n`);
    }

    const checkForEarlyDiscard = this.get(FragmentShaderComponent.CheckForEarlyDiscard);
    if (undefined !== checkForEarlyDiscard) {
      prelude.addFunction("bool checkForEarlyDiscard()", checkForEarlyDiscard);
      main.addline("  if (checkForEarlyDiscard()) { discard; return; }");
    }

    const finalizeNormal = this.get(FragmentShaderComponent.FinalizeNormal);
    if (undefined !== finalizeNormal) {
      prelude.addFunction("vec3 finalizeNormal()", finalizeNormal);
      main.addline("  g_normal = finalizeNormal();");
    }

    main.addline("  vec4 baseColor = computeBaseColor();");

    const finalizeDepth = this.get(FragmentShaderComponent.FinalizeDepth);
    if (undefined !== finalizeDepth) {
      prelude.addFunction("float finalizeDepth()", finalizeDepth);
      main.addline("  float finalDepth = finalizeDepth();");
      main.addline("  gl_FragDepth = finalDepth;");
    }

    let clipIndent = "";
    const applyClipping = this.get(FragmentShaderComponent.ApplyClipping);
    if (undefined !== applyClipping) {
      prelude.addline("vec3 g_clipColor;\n");
      prelude.addFunction("bool applyClipping(vec4 baseColor)", applyClipping);
      main.addline("  bool hasClipColor = applyClipping(baseColor);");
      main.addline("  if (hasClipColor) { baseColor.rgb = g_clipColor; } else {");
      clipIndent = "  ";
    }

    const applyMaterialOverrides = this.get(FragmentShaderComponent.ApplyMaterialOverrides);
    if (undefined !== applyMaterialOverrides) {
      prelude.addFunction("vec4 applyMaterialOverrides(vec4 baseColor)", applyMaterialOverrides);
      main.addline(`${clipIndent}  baseColor = applyMaterialOverrides(baseColor);`);
    }

    const applyThematicDisplay = this.get(FragmentShaderComponent.ApplyThematicDisplay);
    if (undefined !== applyThematicDisplay) {
      prelude.addFunction("vec4 applyThematicDisplay(vec4 baseColor)", applyThematicDisplay);
      main.addline(`${clipIndent}  if (u_renderPass != kRenderPass_PlanarClassification)`);
      main.addline(`${clipIndent}    baseColor = applyThematicDisplay(baseColor);`);
    }

    const applyPlanarClassifier = this.get(FragmentShaderComponent.ApplyPlanarClassifier);
    if (undefined !== applyPlanarClassifier) {
      if (undefined === finalizeDepth) {
        if (this.findFunction(volClassOpaqueColor))
          main.addline(`${clipIndent}  float finalDepth = gl_FragCoord.z;`);
        else
          main.addline(`${clipIndent}  float finalDepth = 1.0;`);
      }
      prelude.addFunction("vec4 applyPlanarClassifications(vec4 baseColor, float depth)", applyPlanarClassifier);
      main.addline(`${clipIndent}  baseColor = applyPlanarClassifications(baseColor, finalDepth);`);
    }

    const applySolarShadowMap = this.get(FragmentShaderComponent.ApplySolarShadowMap);
    if (undefined !== applySolarShadowMap) {
      prelude.addFunction("vec4 applySolarShadowMap(vec4 baseColor)", applySolarShadowMap);
      main.addline(`${clipIndent}  baseColor = applySolarShadowMap(baseColor);`);
    }

    const finalize = this.get(FragmentShaderComponent.FinalizeBaseColor);
    if (undefined !== finalize) {
      prelude.addFunction("vec4 finalizeBaseColor(vec4 baseColor)", finalize);
      main.addline(`${clipIndent}  baseColor = finalizeBaseColor(baseColor);`);
    }

    const checkForDiscard = this.get(FragmentShaderComponent.CheckForDiscard);
    if (undefined !== checkForDiscard) {
      prelude.addFunction("bool checkForDiscard(vec4 baseColor)", checkForDiscard);
      main.addline(`${clipIndent}  if (checkForDiscard(baseColor)) { discard; return; }`);
    }

    const discardByAlpha = this.get(FragmentShaderComponent.DiscardByAlpha);
    if (undefined !== discardByAlpha) {
      prelude.addFunction("bool discardByAlpha(float alpha)", discardByAlpha);
      main.addline(`${clipIndent}  if (discardByAlpha(baseColor.a)) { discard; return; }`);
    }

    if (undefined !== applyClipping)
      main.addline("  }");

    const applyMonochrome = this.get(FragmentShaderComponent.ApplyMonochrome);
    if (undefined !== applyMonochrome) {
      prelude.addFunction("vec4 applyMonochrome(vec4 baseColor)", applyMonochrome);
      main.addline("  baseColor = applyMonochrome(baseColor);");
    }

    if (undefined !== applyLighting) {
      prelude.addFunction("vec4 applyLighting(vec4 baseColor)", applyLighting);
      main.addline("  baseColor = applyLighting(baseColor);");
    }

    const reverseWoW = this.get(FragmentShaderComponent.ReverseWhiteOnWhite);
    if (undefined !== reverseWoW) {
      prelude.addFunction("vec4 reverseWhiteOnWhite(vec4 baseColor)", reverseWoW);
      main.addline("  baseColor = reverseWhiteOnWhite(baseColor);");
    }

    const applyFlash = this.get(FragmentShaderComponent.ApplyFlash);
    if (undefined !== applyFlash) {
      prelude.addFunction("vec4 applyFlash(vec4 baseColor)", applyFlash);
      main.addline("  baseColor = applyFlash(baseColor);");
    }

    const applyWiremesh = this.get(FragmentShaderComponent.ApplyWiremesh);
    if (applyWiremesh) {
      prelude.addFunction("vec4 applyWiremesh(vec4 baseColor)", applyWiremesh);
      main.addline("  baseColor = applyWiremesh(baseColor);");
    }

    const applyAtmosphericScattering = this.get(FragmentShaderComponent.ApplyAtmosphericScattering);
    if (applyAtmosphericScattering) {
      prelude.addFunction("vec4 applyAtmosphericScattering(vec4 baseColor)", applyAtmosphericScattering);
      main.addline("  baseColor = applyAtmosphericScattering(baseColor);");
    }

    const applyDebug = this.get(FragmentShaderComponent.ApplyDebugColor);
    if (undefined !== applyDebug) {
      prelude.addFunction("vec4 applyDebugColor(vec4 baseColor)", applyDebug);
      main.addline("  baseColor = applyDebugColor(baseColor);");
    }

    const assignFragData = this.get(FragmentShaderComponent.AssignFragData);
    assert(undefined !== assignFragData);
    if (undefined !== assignFragData) {
      prelude.addFunction("void assignFragData(vec4 baseColor)", assignFragData);
      main.addline("  assignFragData(baseColor);");
    }

    if (this.requiresEarlyZWorkaround) {
      // Add a conditional discard that never executes to force buggy Intel driver to skip early Z despite our fragment shader writing depth.
      main.addline("if (v_eyeSpace.z == 9999999.0) discard;");
    }

    prelude.addMain(main.source);
    return prelude.source;
  }

  private buildPrelude(attrMap: Map<string, AttributeDetails> | undefined): SourceBuilder {
    return this.buildPreludeCommon(attrMap, false);
  }

  public copyFrom(src: FragmentShaderBuilder): void {
    this.copyCommon(src);
    this.requiresEarlyZWorkaround = src.requiresEarlyZWorkaround;
  }
}

/** @internal */
export const enum ShaderType {
  Fragment = 1 << 0,
  Vertex = 1 << 1,
  Both = Fragment | Vertex,
}

/**
 * Assembles vertex and fragment shaders from a set of modular components to produce a compiled ShaderProgram.
 * Be very careful with components which use samplers to ensure that no conflicts exist with texture units used by other components (see TextureUnit enum).
 * @internal
 */
export class ProgramBuilder {
  public readonly vert: VertexShaderBuilder;
  public readonly frag: FragmentShaderBuilder;
  private readonly _flags: ShaderBuilderFlags;
  private readonly _attrMap?: Map<string, AttributeDetails>;

  public constructor(attrMap?: Map<string, AttributeDetails>, flags: ShaderBuilderFlags = { }) {
    this._attrMap = attrMap;
    this.vert = new VertexShaderBuilder(flags);
    this.frag = new FragmentShaderBuilder(flags);
    this._flags = flags; // only needed for clone - though could look up from vert or frag shader.
  }

  private addVariable(v: ShaderVariable, which: ShaderType) {
    if (which & ShaderType.Fragment) {
      this.frag.addVariable(v);
    }

    if (which & ShaderType.Vertex) {
      this.vert.addVariable(v);
    }
  }

  public addUniform(name: string, type: VariableType, binding: AddVariableBinding, which: ShaderType = ShaderType.Both) {
    this.addVariable(ShaderVariable.create(name, type, VariableScope.Uniform, binding), which);
  }
  public addUniformArray(name: string, type: VariableType, length: number, binding: AddVariableBinding, which: ShaderType = ShaderType.Both) {
    this.addVariable(ShaderVariable.createArray(name, type, length, VariableScope.Uniform, binding), which);
  }
  public addVarying(name: string, type: VariableType) {
    this.addVariable(ShaderVariable.create(name, type, VariableScope.Varying), ShaderType.Both);
  }
  public addGlobal(name: string, type: VariableType, which: ShaderType = ShaderType.Both, value?: string, isConst: boolean = false) {
    this.addVariable(ShaderVariable.createGlobal(name, type, value, isConst), which);
  }

  public addInlineComputedVarying(name: string, type: VariableType, inlineComputation: string) {
    if (this.frag.addVarying(name, type))
      this.vert.addComputedVarying(name, type, inlineComputation);
  }
  public addFunctionComputedVarying(name: string, type: VariableType, funcName: string, funcBody: string) {
    let funcDecl = `\n${Convert.typeToString(type)} ${funcName}()`;
    funcDecl = SourceBuilder.buildFunctionDefinition(funcDecl, funcBody);

    const funcCall = `${funcName}()`;
    this.addFunctionComputedVaryingWithArgs(name, type, funcCall, funcDecl);
  }
  public addFunctionComputedVaryingWithArgs(name: string, type: VariableType, funcCall: string, funcDef: string) {
    this.vert.addFunction(funcDef);
    const computation = `${name} = ${funcCall};`;
    this.addInlineComputedVarying(name, type, computation);
  }

  /** Assembles the vertex and fragment shader code and returns a ready-to-compile shader program */
  public buildProgram(gl: WebGL2RenderingContext): ShaderProgram {
    const vertSource = this.vert.buildSource(this._attrMap);
    const fragSource = this.frag.buildSource(); // NB: frag has no need to specify attributes, only vertex does.

    // Debug output
    const debugVaryings = false;
    if (debugVaryings) {
      const dbgLog = (x: string) => console.log(x); // eslint-disable-line no-console
      const outSrc = false; // true for source out, false for just varying info
      if (this.frag.headerComment) {
        let tStr = "";
        if (!outSrc) {
          tStr = `${this.frag.headerComment}\n`;
        }
        const tStr2 = this.vert.checkMaxVaryingVectors(fragSource);
        if (tStr2) {
          if (outSrc) {
            dbgLog("//===============================================================================================================");
            dbgLog(vertSource);
            dbgLog("//========= Varying Info =========");
            dbgLog(tStr2);
            dbgLog(fragSource);
          } else {
            dbgLog(tStr + tStr2);
          }
        }
      }
    }

    const prog = new ShaderProgram(gl, vertSource, fragSource, this._attrMap, this.vert.headerComment, this.frag.headerComment);
    this.vert.addBindings(prog);
    this.frag.addBindings(prog, this.vert);
    return prog;
  }

  public setDebugDescription(description: string): void {
    this.vert.headerComment = (`//!V! ${description}`);
    this.frag.headerComment = (`//!F! ${description}`);
  }

  /** Returns a deep copy of this program builder. */
  public clone(): ProgramBuilder {
    const clone = new ProgramBuilder(this._attrMap, this._flags);
    clone.vert.copyFrom(this.vert);
    clone.frag.copyFrom(this.frag);
    return clone;
  }
}<|MERGE_RESOLUTION|>--- conflicted
+++ resolved
@@ -919,13 +919,12 @@
   // (Optional) Override render order to be output to pick buffers.
   // float overrideRenderOrder(float renderOrder)
   OverrideRenderOrder,
-<<<<<<< HEAD
+  // (Optional) Override apply atmospheric scattering effect to Skybox and RealityMesh
+  // vec4 applyAtmosphericScattering()
   ApplyAtmosphericScattering,
-=======
   // (Optional) Override normal
   // float finalizeNormal()
   FinalizeNormal,
->>>>>>> e7693025
   COUNT,
 }
 
