/*---------------------------------------------------------------------------------------------
|  $Copyright: (c) 2018 Bentley Systems, Incorporated. All rights reserved. $
 *--------------------------------------------------------------------------------------------*/
/** @module WebGL */

import { assert, using, IDisposable, dispose } from "@bentley/bentleyjs-core";
import { ShaderProgram, ShaderProgramExecutor } from "./ShaderProgram";
import { TechniqueId } from "./TechniqueId";
import { TechniqueFlags, FeatureMode, ClipDef } from "./TechniqueFlags";
import { ProgramBuilder, VertexShaderComponent, FragmentShaderComponent, VariableType, ClippingShaders } from "./ShaderBuilder";
import { DrawParams, DrawCommands } from "./DrawCommand";
import { Target } from "./Target";
import { RenderPass, CompositeFlags } from "./RenderFlags";
import { createClearTranslucentProgram } from "./glsl/ClearTranslucent";
import { createClearPickAndColorProgram } from "./glsl/ClearPickAndColor";
import { createCopyColorProgram } from "./glsl/CopyColor";
import { createCopyPickBuffersProgram } from "./glsl/CopyPickBuffers";
import { createCompositeProgram } from "./glsl/Composite";
import { createClipMaskProgram } from "./glsl/ClipMask";
import { addTranslucency } from "./glsl/Translucency";
import { addMonochrome } from "./glsl/Monochrome";
import { createSurfaceBuilder, createSurfaceHiliter, addMaterial } from "./glsl/Surface";
import { createPointStringBuilder, createPointStringHiliter } from "./glsl/PointString";
<<<<<<< HEAD
import { createPointCloudBuilder, createPointCloudHiliter } from "./glsl/PointCloud";
import { addElementId, addFeatureSymbology, addRenderOrder, computeElementId, computeUniformElementId, computeEyeSpace, FeatureSymbologyOptions } from "./glsl/FeatureSymbology";
import { GLSLFragment } from "./glsl/Fragment";
import { GLSLDecode } from "./glsl/Decode";
=======
import { createPointCloudBuilder } from "./glsl/PointCloud";
import { addElementId, addFeatureSymbology, addRenderOrder, computeElementId, computeEyeSpace, FeatureSymbologyOptions } from "./glsl/FeatureSymbology";
import { GLSLFragment, addPickBufferOutputs } from "./glsl/Fragment";
>>>>>>> 822dc75e
import { addFrustum } from "./glsl/Common";
import { addModelViewMatrix } from "./glsl/Vertex";
import { createPolylineBuilder, createPolylineHiliter } from "./glsl/Polyline";
import { createEdgeBuilder } from "./glsl/Edge";
import { createSkyBoxProgram } from "./glsl/SkyBox";
import { createSkySphereProgram } from "./glsl/SkySphere";

// Defines a rendering technique implemented using one or more shader programs.
export interface Technique extends IDisposable {
  getShader(flags: TechniqueFlags): ShaderProgram;

  // Chiefly for tests - compiles all shader programs - more generally programs are compiled on demand.
  compileShaders(): boolean;
}

// A rendering technique implemented using a single shader program, typically for some specialized purpose.
export class SingularTechnique implements Technique {
  public readonly program: ShaderProgram;

  // Note: Technique assumes ownership of a program
  public constructor(program: ShaderProgram) { this.program = program; }

  public getShader(_flags: TechniqueFlags) { return this.program; }
  public compileShaders(): boolean { return this.program.compile(); }

  public dispose(): void {
    dispose(this.program);
  }
}

function numFeatureVariants(numBaseShaders: number) { return numBaseShaders * 3; }
const numHiliteVariants = 1;
const featureModes = [FeatureMode.None, FeatureMode.Pick, FeatureMode.Overrides];
const scratchTechniqueFlags = new TechniqueFlags();

// A rendering technique implemented using multiple shader programs, selected based on TechniqueFlags.
export abstract class VariedTechnique implements Technique {
  private readonly _basicPrograms: ShaderProgram[] = [];
  private readonly _clippingPrograms: ClippingShaders[] = [];

  public compileShaders(): boolean {
    let allCompiled = true;
    for (const program of this._basicPrograms) {
      if (!program.compile()) allCompiled = false;
    }

    return allCompiled;
  }

  public dispose(): void {
    for (const program of this._basicPrograms)
      dispose(program);
    this._basicPrograms.length = 0;
    for (const clipShaderObj of this._clippingPrograms) {
      dispose(clipShaderObj.maskShader);
      for (const clipShader of clipShaderObj.shaders)
        dispose(clipShader);
      clipShaderObj.shaders.length = 0;
      clipShaderObj.maskShader = undefined;
    }
  }

  protected constructor(numPrograms: number) {
    this._basicPrograms.length = numPrograms;
  }

  protected abstract computeShaderIndex(flags: TechniqueFlags): number;
  protected abstract get debugDescription(): string;

  protected addShader(builder: ProgramBuilder, flags: TechniqueFlags, gl: WebGLRenderingContext): void {
    const descr = this.debugDescription + ": " + flags.buildDescription();
    builder.setDebugDescription(descr);

    const index = this.getShaderIndex(flags);
    assert(this._basicPrograms[index] === undefined);
    this._basicPrograms[index] = builder.buildProgram(gl);
    assert(this._basicPrograms[index] !== undefined);

    assert(this._clippingPrograms[index] === undefined);
    this._clippingPrograms[index] = new ClippingShaders(builder, gl);
    assert(this._clippingPrograms[index] !== undefined);
  }

  protected addProgram(flags: TechniqueFlags, program: ShaderProgram): void {
    const index = this.getShaderIndex(flags);
    assert(undefined === this._basicPrograms[index], "program already exists");
    this._basicPrograms[index] = program;
  }

  protected addHiliteShader(gl: WebGLRenderingContext, create: () => ProgramBuilder): void {
    const builder = create();
    scratchTechniqueFlags.initForHilite(new ClipDef());
    this.addShader(builder, scratchTechniqueFlags, gl);
  }

  protected addTranslucentShader(builder: ProgramBuilder, flags: TechniqueFlags, gl: WebGLRenderingContext): void {
    flags.isTranslucent = true;
    addTranslucency(builder);
    this.addShader(builder, flags, gl);
  }

  protected addElementId(builder: ProgramBuilder, feat: FeatureMode, alwaysUniform: boolean = false) {
    const frag = builder.frag;
    if (FeatureMode.None === feat)
      frag.set(FragmentShaderComponent.AssignFragData, GLSLFragment.assignFragColor);
    else {
      const vert = builder.vert;
      vert.set(VertexShaderComponent.AddComputeElementId, alwaysUniform ? computeUniformElementId : computeElementId);
      addFrustum(builder);
      builder.addInlineComputedVarying("v_eyeSpace", VariableType.Vec3, computeEyeSpace);
      addModelViewMatrix(vert);
      addRenderOrder(frag);
<<<<<<< HEAD
      addElementId(builder, alwaysUniform);
      frag.addDrawBuffersExtension();
      frag.addFunction(GLSLDecode.encodeDepthRgb);
      frag.addFunction(GLSLFragment.computeLinearDepth);
      frag.set(FragmentShaderComponent.AssignFragData, GLSLFragment.assignFragData);
=======
      addElementId(builder);
      addPickBufferOutputs(frag);
>>>>>>> 822dc75e
    }
  }

  private getShaderIndex(flags: TechniqueFlags) {
    assert(!flags.isHilite || (!flags.isTranslucent && flags.hasFeatures), "invalid technique flags");
    const index = this.computeShaderIndex(flags);
    assert(index < this._basicPrograms.length, "shader index out of bounds");
    return index;
  }

  public getShader(flags: TechniqueFlags): ShaderProgram {
    const index = this.getShaderIndex(flags);
    let program: ShaderProgram | undefined;

    if (flags.hasClip) {
      const entry = this._clippingPrograms[index];
      assert(undefined !== entry);
      program = entry.getProgram(flags.clip);
    }

    if (program === undefined)
      program = this._basicPrograms[index];

    return program;
  }
}

class SurfaceTechnique extends VariedTechnique {
  private static readonly kOpaque = 0;
  private static readonly kTranslucent = 1;
  private static readonly kFeature = 2;
  private static readonly kHilite = numFeatureVariants(SurfaceTechnique.kFeature);
  private static readonly kClip = SurfaceTechnique.kHilite + 1;

  public constructor(gl: WebGLRenderingContext) {
    super((numFeatureVariants(2) + numHiliteVariants));

    const flags = scratchTechniqueFlags;
    this.addHiliteShader(gl, createSurfaceHiliter);
    for (const featureMode of featureModes) {
      flags.reset(featureMode);
      const builder = createSurfaceBuilder(featureMode);
      addMonochrome(builder.frag);
      addMaterial(builder.frag);

      this.addShader(builder, flags, gl);
      this.addTranslucentShader(builder, flags, gl);
    }
  }

  protected get debugDescription() { return "Surface"; }

  public computeShaderIndex(flags: TechniqueFlags): number {
    if (flags.isHilite) {
      assert(flags.hasFeatures);
      let hIndex = SurfaceTechnique.kHilite;
      if (flags.hasClip) {
        hIndex += SurfaceTechnique.kClip;
      }
      return hIndex;
    }

    let index = flags.isTranslucent ? SurfaceTechnique.kTranslucent : SurfaceTechnique.kOpaque;
    index += SurfaceTechnique.kFeature * flags.featureMode;
    if (flags.hasClip) {
      index += SurfaceTechnique.kClip;
    }

    return index;
  }
}

class PolylineTechnique extends VariedTechnique {
  private static readonly kOpaque = 0;
  private static readonly kTranslucent = 1;
  private static readonly kFeature = 2;
  private static readonly kHilite = numFeatureVariants(PolylineTechnique.kFeature);
  private static readonly kClip = PolylineTechnique.kHilite + 1;

  public constructor(gl: WebGLRenderingContext) {
    super((numFeatureVariants(2) + numHiliteVariants));

    const flags = scratchTechniqueFlags;
    this.addHiliteShader(gl, createPolylineHiliter);
    for (const featureMode of featureModes) {
      flags.reset(featureMode);
      const builder = createPolylineBuilder();
      addMonochrome(builder.frag);

      // The translucent shaders do not need the element IDs.
      const builderTrans = createPolylineBuilder();
      addMonochrome(builderTrans.frag);
      if (FeatureMode.Overrides === featureMode) {
        addFeatureSymbology(builderTrans, featureMode, FeatureSymbologyOptions.Linear);
        addFeatureSymbology(builder, featureMode, FeatureSymbologyOptions.Linear);
        this.addTranslucentShader(builderTrans, flags, gl);
      } else {
        this.addTranslucentShader(builderTrans, flags, gl);
        addFeatureSymbology(builder, featureMode, FeatureSymbologyOptions.None);
      }
      this.addElementId(builder, featureMode);
      flags.reset(featureMode);
      this.addShader(builder, flags, gl);
    }
  }

  protected get debugDescription() { return "Polyline"; }

  public computeShaderIndex(flags: TechniqueFlags): number {
    if (flags.isHilite) {
      assert(flags.hasFeatures);
      let hIndex = PolylineTechnique.kHilite;
      if (flags.hasClip) {
        hIndex += PolylineTechnique.kClip;
      }
      return hIndex;
    }

    let index = flags.isTranslucent ? PolylineTechnique.kTranslucent : PolylineTechnique.kOpaque;
    index += PolylineTechnique.kFeature * flags.featureMode;
    if (flags.hasClip) {
      index += PolylineTechnique.kClip;
    }

    return index;
  }
}

class EdgeTechnique extends VariedTechnique {
  private static readonly kOpaque = 0;
  private static readonly kTranslucent = 1;
  private static readonly kFeature = 2;
  private static readonly kClip = numFeatureVariants(EdgeTechnique.kFeature);
  private readonly _isSilhouette: boolean;

  public constructor(gl: WebGLRenderingContext, isSilhouette: boolean = false) {
    super(numFeatureVariants(2));
    this._isSilhouette = isSilhouette;

    const flags = scratchTechniqueFlags;
    for (const featureMode of featureModes) {
      flags.reset(featureMode);
      const builder = createEdgeBuilder(isSilhouette);
      addMonochrome(builder.frag);

      // The translucent shaders do not need the element IDs.
      const builderTrans = createEdgeBuilder(isSilhouette);
      addMonochrome(builderTrans.frag);
      if (FeatureMode.Overrides === featureMode) {
        addFeatureSymbology(builderTrans, featureMode, FeatureSymbologyOptions.Linear);
        addFeatureSymbology(builder, featureMode, FeatureSymbologyOptions.Linear);
        this.addTranslucentShader(builderTrans, flags, gl);
      } else {
        this.addTranslucentShader(builderTrans, flags, gl);
        addFeatureSymbology(builder, featureMode, FeatureSymbologyOptions.None);
      }
      this.addElementId(builder, featureMode);
      flags.reset(featureMode);
      this.addShader(builder, flags, gl);
    }
  }

  protected get debugDescription() { return this._isSilhouette ? "Silhouette" : "Edge"; }

  public computeShaderIndex(flags: TechniqueFlags): number {
    let index = flags.isTranslucent ? EdgeTechnique.kTranslucent : EdgeTechnique.kOpaque;
    index += EdgeTechnique.kFeature * flags.featureMode;
    if (flags.hasClip) {
      index += EdgeTechnique.kClip;
    }
    return index;
  }
}

class PointStringTechnique extends VariedTechnique {
  private static readonly kOpaque = 0;
  private static readonly kTranslucent = 1;
  private static readonly kFeature = 2;
  private static readonly kHilite = numFeatureVariants(PointStringTechnique.kFeature);
  private static readonly kClip = PointStringTechnique.kHilite + 1;

  public constructor(gl: WebGLRenderingContext) {
    super((numFeatureVariants(2) + numHiliteVariants));

    const flags = scratchTechniqueFlags;
    this.addHiliteShader(gl, createPointStringHiliter);
    for (const featureMode of featureModes) {
      flags.reset(featureMode);
      const builder = createPointStringBuilder();
      addMonochrome(builder.frag);

      // The translucent shaders do not need the element IDs.
      const builderTrans = createPointStringBuilder();
      addMonochrome(builderTrans.frag);
      if (FeatureMode.Overrides === featureMode) {
        addFeatureSymbology(builderTrans, featureMode, FeatureSymbologyOptions.Point);
        addFeatureSymbology(builder, featureMode, FeatureSymbologyOptions.Point);
        this.addTranslucentShader(builderTrans, flags, gl);
      } else {
        this.addTranslucentShader(builderTrans, flags, gl);
        addFeatureSymbology(builder, featureMode, FeatureSymbologyOptions.None);
      }
      this.addElementId(builder, featureMode);
      flags.reset(featureMode);
      this.addShader(builder, flags, gl);
    }
  }

  protected get debugDescription() { return "PointString"; }

  public computeShaderIndex(flags: TechniqueFlags): number {
    if (flags.isHilite) {
      assert(flags.hasFeatures);
      let hIndex = PointStringTechnique.kHilite;
      if (flags.hasClip) {
        hIndex += PointStringTechnique.kClip;
      }
      return hIndex;
    }

    let index = flags.isTranslucent ? PointStringTechnique.kTranslucent : PointStringTechnique.kOpaque;
    index += PointStringTechnique.kFeature * flags.featureMode;
    if (flags.hasClip) {
      index += PointStringTechnique.kClip;
    }

    return index;
  }
}

class PointCloudTechnique extends VariedTechnique {
  private static readonly kOpaque = 0;
  private static readonly kFeature = 1;
  private static readonly kHilite = numFeatureVariants(PointCloudTechnique.kFeature);
  private static readonly kClip = PointCloudTechnique.kHilite + 1;

  public constructor(gl: WebGLRenderingContext) {
<<<<<<< HEAD
    super((numFeatureVariants(1) + numHiliteVariants) * 2);

    const flags = scratchTechniqueFlags;
    for (const clip of clips) {
      this.addHiliteShader(clip, gl, createPointCloudHiliter);
      for (const feature of featureModes) {
        flags.reset(feature, clip);
        const builder = createPointCloudBuilder(clip);
        const opts = FeatureMode.Overrides === feature ? FeatureSymbologyOptions.PointCloud : FeatureSymbologyOptions.None;
        addFeatureSymbology(builder, feature, opts, true);
        this.addElementId(builder, feature, true);
        this.addShader(builder, flags, gl);
      }
    }
=======
    super(1);

    const flags = scratchTechniqueFlags;
    flags.reset(FeatureMode.None);
    const builder = createPointCloudBuilder();
    builder.frag.set(FragmentShaderComponent.AssignFragData, GLSLFragment.assignFragColor);
    this.addShader(builder, flags, gl);
>>>>>>> 822dc75e
  }

  protected get debugDescription() { return "PointCloud"; }

  public computeShaderIndex(flags: TechniqueFlags): number {
    let index: number;
    if (flags.isHilite)
      index = PointCloudTechnique.kHilite;
    else
      index = PointCloudTechnique.kOpaque + PointCloudTechnique.kFeature * flags.featureMode;

<<<<<<< HEAD
    if (flags.hasClipVolume)
=======
    let index = PointCloudTechnique.kOpaque;
    if (flags.hasClip) {
>>>>>>> 822dc75e
      index += PointCloudTechnique.kClip;

    return index;
  }

}

// A collection of rendering techniques accessed by ID.
export class Techniques implements IDisposable {
  private readonly _list = new Array<Technique>(); // indexed by TechniqueId, which may exceed TechniqueId.NumBuiltIn for dynamic techniques.
  private readonly _dynamicTechniqueIds = new Array<string>(); // technique ID = (index in this array) + TechniqueId.NumBuiltIn

  public static create(gl: WebGLRenderingContext): Techniques {
    const techs = new Techniques();
    techs.initializeBuiltIns(gl);
    return techs;
  }

  public getTechnique(id: TechniqueId): Technique {
    assert(id < this._list.length, "technique index out of bounds");
    return this._list[id];
  }

  public addDynamicTechnique(technique: Technique, name: string): TechniqueId {
    for (let i = 0; i < this._dynamicTechniqueIds.length; i++) {
      if (this._dynamicTechniqueIds[i] === name) {
        return TechniqueId.NumBuiltIn + i;
      }
    }

    this._dynamicTechniqueIds.push(name);
    this._list.push(technique);
    return TechniqueId.NumBuiltIn + this._dynamicTechniqueIds.length - 1;
  }

  private readonly _scratchTechniqueFlags = new TechniqueFlags();

  /** Execute each command in the list */
  public execute(target: Target, commands: DrawCommands, renderPass: RenderPass) {
    assert(RenderPass.None !== renderPass, "invalid render pass");

    const flags = this._scratchTechniqueFlags;
    using(new ShaderProgramExecutor(target, renderPass), (executor: ShaderProgramExecutor) => {
      for (const command of commands) {
        command.preExecute(executor);

        const techniqueId = command.getTechniqueId(target);
        if (TechniqueId.Invalid !== techniqueId) {
          // A primitive command.
          assert(command.isPrimitiveCommand, "expected primitive command");
          flags.init(target, renderPass);
          const tech = this.getTechnique(techniqueId);
          const program = tech.getShader(flags);
          if (executor.setProgram(program)) {
            command.execute(executor);
          }
        } else {
          // A branch command.
          assert(!command.isPrimitiveCommand, "expected non-primitive command");
          command.execute(executor);
        }

        command.postExecute(executor);
      }
    });
  }

  /** Draw a single primitive. Usually used for special-purpose rendering techniques. */
  public draw(params: DrawParams): void {
    const tech = this.getTechnique(params.geometry.getTechniqueId(params.target));
    const program = tech.getShader(TechniqueFlags.defaults);
    using(new ShaderProgramExecutor(params.target, params.renderPass, program), (executor: ShaderProgramExecutor) => {
      assert(executor.isValid);
      if (executor.isValid) {
        executor.draw(params);
      }
    });
  }

  public dispose(): void {
    for (const tech of this._list)
      dispose(tech);
    this._list.length = 0;
  }

  // Chiefly for tests - compiles all shader programs - more generally programs are compiled on demand.
  public compileShaders(): boolean {
    let allCompiled = true;

    for (const tech of this._list) {
      if (!tech.compileShaders()) {
        allCompiled = false;
      }
    }

    return allCompiled;
  }

  private constructor() { }

  private initializeBuiltIns(gl: WebGLRenderingContext): void {
    this._list[TechniqueId.OITClearTranslucent] = new SingularTechnique(createClearTranslucentProgram(gl));
    this._list[TechniqueId.ClearPickAndColor] = new SingularTechnique(createClearPickAndColorProgram(gl));
    this._list[TechniqueId.CopyColor] = new SingularTechnique(createCopyColorProgram(gl));
    this._list[TechniqueId.CopyColorNoAlpha] = new SingularTechnique(createCopyColorProgram(gl, false));
    this._list[TechniqueId.CopyPickBuffers] = new SingularTechnique(createCopyPickBuffersProgram(gl));
    this._list[TechniqueId.CompositeHilite] = new SingularTechnique(createCompositeProgram(CompositeFlags.Hilite, gl));
    this._list[TechniqueId.CompositeTranslucent] = new SingularTechnique(createCompositeProgram(CompositeFlags.Translucent, gl));
    this._list[TechniqueId.CompositeHiliteAndTranslucent] = new SingularTechnique(createCompositeProgram(CompositeFlags.Hilite | CompositeFlags.Translucent, gl));
    this._list[TechniqueId.ClipMask] = new SingularTechnique(createClipMaskProgram(gl));
    this._list[TechniqueId.SkyBox] = new SingularTechnique(createSkyBoxProgram(gl));
    this._list[TechniqueId.SkySphere] = new SingularTechnique(createSkySphereProgram(gl));
    this._list[TechniqueId.Surface] = new SurfaceTechnique(gl);
    this._list[TechniqueId.Edge] = new EdgeTechnique(gl, false);
    this._list[TechniqueId.SilhouetteEdge] = new EdgeTechnique(gl, true);
    this._list[TechniqueId.Polyline] = new PolylineTechnique(gl);
    this._list[TechniqueId.PointString] = new PointStringTechnique(gl);
    this._list[TechniqueId.PointCloud] = new PointCloudTechnique(gl);

    assert(this._list.length === TechniqueId.NumBuiltIn, "unexpected number of built-in techniques");
  }
}<|MERGE_RESOLUTION|>--- conflicted
+++ resolved
@@ -21,16 +21,9 @@
 import { addMonochrome } from "./glsl/Monochrome";
 import { createSurfaceBuilder, createSurfaceHiliter, addMaterial } from "./glsl/Surface";
 import { createPointStringBuilder, createPointStringHiliter } from "./glsl/PointString";
-<<<<<<< HEAD
 import { createPointCloudBuilder, createPointCloudHiliter } from "./glsl/PointCloud";
 import { addElementId, addFeatureSymbology, addRenderOrder, computeElementId, computeUniformElementId, computeEyeSpace, FeatureSymbologyOptions } from "./glsl/FeatureSymbology";
-import { GLSLFragment } from "./glsl/Fragment";
-import { GLSLDecode } from "./glsl/Decode";
-=======
-import { createPointCloudBuilder } from "./glsl/PointCloud";
-import { addElementId, addFeatureSymbology, addRenderOrder, computeElementId, computeEyeSpace, FeatureSymbologyOptions } from "./glsl/FeatureSymbology";
 import { GLSLFragment, addPickBufferOutputs } from "./glsl/Fragment";
->>>>>>> 822dc75e
 import { addFrustum } from "./glsl/Common";
 import { addModelViewMatrix } from "./glsl/Vertex";
 import { createPolylineBuilder, createPolylineHiliter } from "./glsl/Polyline";
@@ -143,16 +136,8 @@
       builder.addInlineComputedVarying("v_eyeSpace", VariableType.Vec3, computeEyeSpace);
       addModelViewMatrix(vert);
       addRenderOrder(frag);
-<<<<<<< HEAD
       addElementId(builder, alwaysUniform);
-      frag.addDrawBuffersExtension();
-      frag.addFunction(GLSLDecode.encodeDepthRgb);
-      frag.addFunction(GLSLFragment.computeLinearDepth);
-      frag.set(FragmentShaderComponent.AssignFragData, GLSLFragment.assignFragData);
-=======
-      addElementId(builder);
       addPickBufferOutputs(frag);
->>>>>>> 822dc75e
     }
   }
 
@@ -390,7 +375,6 @@
   private static readonly kClip = PointCloudTechnique.kHilite + 1;
 
   public constructor(gl: WebGLRenderingContext) {
-<<<<<<< HEAD
     super((numFeatureVariants(1) + numHiliteVariants) * 2);
 
     const flags = scratchTechniqueFlags;
@@ -405,15 +389,6 @@
         this.addShader(builder, flags, gl);
       }
     }
-=======
-    super(1);
-
-    const flags = scratchTechniqueFlags;
-    flags.reset(FeatureMode.None);
-    const builder = createPointCloudBuilder();
-    builder.frag.set(FragmentShaderComponent.AssignFragData, GLSLFragment.assignFragColor);
-    this.addShader(builder, flags, gl);
->>>>>>> 822dc75e
   }
 
   protected get debugDescription() { return "PointCloud"; }
@@ -425,12 +400,7 @@
     else
       index = PointCloudTechnique.kOpaque + PointCloudTechnique.kFeature * flags.featureMode;
 
-<<<<<<< HEAD
-    if (flags.hasClipVolume)
-=======
-    let index = PointCloudTechnique.kOpaque;
     if (flags.hasClip) {
->>>>>>> 822dc75e
       index += PointCloudTechnique.kClip;
 
     return index;
