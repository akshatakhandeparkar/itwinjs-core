--- conflicted
+++ resolved
@@ -383,16 +383,9 @@
     this.invalidateDecorations();
   }
 
-<<<<<<< HEAD
-  /** Mark the viewport's render plan as invalid, so that the next call to [[renderFrame]] will recreate it.
-   * This method is not typically invoked directly - the scene is automatically invalidated in response to events.
-   * @see [[RenderPlan]]
-   * @internal
-=======
   /** Mark the viewport's "render plan" as having changed, so that the next call to [[renderFrame]] will recreate it.
    * This method is not typically invoked directly - the render plan is automatically invalidated in response to events such as changing aspects
    * of the viewport's [[displayStyle]].
->>>>>>> 8675ad53
    */
   public invalidateRenderPlan(): void {
     this._renderPlanValid = false;
@@ -838,7 +831,7 @@
    * @beta
    */
   public getMapLayerScaleRangeVisibility(index: number, isOverlay: boolean): MapTileTreeScaleRangeVisibility {
-    const treeRef = ( isOverlay ? this._mapTiledGraphicsProvider?.overlayMap : this._mapTiledGraphicsProvider?.backgroundMap);
+    const treeRef = (isOverlay ? this._mapTiledGraphicsProvider?.overlayMap : this._mapTiledGraphicsProvider?.backgroundMap);
     if (treeRef) {
       return treeRef.getMapLayerScaleRangeVisibility(index);
 
