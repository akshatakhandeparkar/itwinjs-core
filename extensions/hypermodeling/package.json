{
  "name": "@bentley/hypermodeling-extension",
<<<<<<< HEAD
  "version": "2.0.0-dev.76",
=======
  "version": "2.0.0-dev.77",
>>>>>>> 73f0523d
  "description": "Hyper modeling markers",
  "main": "index.js",
  "license": "MIT",
  "scripts": {
    "build": "npm run copy:assets && npm run pseudolocalize && extension-webpack-tools build -s ./src/HyperModeling.ts -o ./lib/extension --sourceMap",
    "clean": "rimraf lib .rush",
    "copy:assets": "cpx \"./src/public/**/*\" ./lib/extension/",
    "cover": "",
    "docs": "",
    "lint": "tslint -p . 1>&2",
    "pseudolocalize": "betools pseudolocalize --englishDir=./src/public/locales/en --out=./lib/extension/locales/en-PSEUDO",
    "test": ""
  },
  "keywords": [
    "iModel",
    "BIM",
    "extension",
    "HyperModeling"
  ],
  "author": {
    "name": "Bentley Systems, Inc.",
    "url": "http://www.bentley.com"
  },
  "devDependencies": {
<<<<<<< HEAD
    "@bentley/certa": "2.0.0-dev.76",
    "@bentley/build-tools": "2.0.0-dev.76",
    "@bentley/config-loader": "2.0.0-dev.76",
    "@bentley/extension-webpack-tools": "2.0.0-dev.76",
=======
    "@bentley/certa": "2.0.0-dev.77",
    "@bentley/build-tools": "2.0.0-dev.77",
    "@bentley/config-loader": "2.0.0-dev.77",
    "@bentley/extension-webpack-tools": "2.0.0-dev.77",
>>>>>>> 73f0523d
    "@types/node": "10.14.1",
    "chai": "^4.1.2",
    "cpx": "^1.5.0",
    "rimraf": "^3.0.2",
    "tslint": "^5.11.0",
    "tslint-etc": "^1.5.2",
    "typescript": "~3.7.4"
  },
  "dependencies": {
<<<<<<< HEAD
    "@bentley/bentleyjs-core": "2.0.0-dev.76",
    "@bentley/geometry-core": "2.0.0-dev.76",
    "@bentley/itwin-client": "2.0.0-dev.76",
    "@bentley/imodeljs-common": "2.0.0-dev.76",
    "@bentley/imodeljs-i18n": "2.0.0-dev.76",
    "@bentley/imodeljs-frontend": "2.0.0-dev.76",
    "@bentley/ui-abstract": "2.0.0-dev.76"
=======
    "@bentley/bentleyjs-core": "2.0.0-dev.77",
    "@bentley/geometry-core": "2.0.0-dev.77",
    "@bentley/itwin-client": "2.0.0-dev.77",
    "@bentley/imodeljs-common": "2.0.0-dev.77",
    "@bentley/imodeljs-i18n": "2.0.0-dev.77",
    "@bentley/imodeljs-frontend": "2.0.0-dev.77",
    "@bentley/ui-abstract": "2.0.0-dev.77"
>>>>>>> 73f0523d
  }
}<|MERGE_RESOLUTION|>--- conflicted
+++ resolved
@@ -1,10 +1,6 @@
 {
   "name": "@bentley/hypermodeling-extension",
-<<<<<<< HEAD
-  "version": "2.0.0-dev.76",
-=======
   "version": "2.0.0-dev.77",
->>>>>>> 73f0523d
   "description": "Hyper modeling markers",
   "main": "index.js",
   "license": "MIT",
@@ -29,17 +25,10 @@
     "url": "http://www.bentley.com"
   },
   "devDependencies": {
-<<<<<<< HEAD
-    "@bentley/certa": "2.0.0-dev.76",
-    "@bentley/build-tools": "2.0.0-dev.76",
-    "@bentley/config-loader": "2.0.0-dev.76",
-    "@bentley/extension-webpack-tools": "2.0.0-dev.76",
-=======
     "@bentley/certa": "2.0.0-dev.77",
     "@bentley/build-tools": "2.0.0-dev.77",
     "@bentley/config-loader": "2.0.0-dev.77",
     "@bentley/extension-webpack-tools": "2.0.0-dev.77",
->>>>>>> 73f0523d
     "@types/node": "10.14.1",
     "chai": "^4.1.2",
     "cpx": "^1.5.0",
@@ -49,15 +38,6 @@
     "typescript": "~3.7.4"
   },
   "dependencies": {
-<<<<<<< HEAD
-    "@bentley/bentleyjs-core": "2.0.0-dev.76",
-    "@bentley/geometry-core": "2.0.0-dev.76",
-    "@bentley/itwin-client": "2.0.0-dev.76",
-    "@bentley/imodeljs-common": "2.0.0-dev.76",
-    "@bentley/imodeljs-i18n": "2.0.0-dev.76",
-    "@bentley/imodeljs-frontend": "2.0.0-dev.76",
-    "@bentley/ui-abstract": "2.0.0-dev.76"
-=======
     "@bentley/bentleyjs-core": "2.0.0-dev.77",
     "@bentley/geometry-core": "2.0.0-dev.77",
     "@bentley/itwin-client": "2.0.0-dev.77",
@@ -65,6 +45,5 @@
     "@bentley/imodeljs-i18n": "2.0.0-dev.77",
     "@bentley/imodeljs-frontend": "2.0.0-dev.77",
     "@bentley/ui-abstract": "2.0.0-dev.77"
->>>>>>> 73f0523d
   }
 }