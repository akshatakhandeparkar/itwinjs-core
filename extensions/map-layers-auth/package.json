{
  "name": "@itwin/map-layers-auth",
  "version": "3.3.0-dev.36",
  "description": "Extension that adds a Map Layers Widget",
  "main": "lib/cjs/map-layers-auth.js",
  "module": "lib/esm/map-layers-auth.js",
  "typings": "lib/cjs/map-layers-auth",
  "license": "MIT",
  "scripts": {
    "build": "npm run -s build:cjs",
    "build:ci": "npm run -s build && npm run -s build:esm",
    "build:cjs": "tsc 1>&2 --outDir lib/cjs",
    "build:esm": "tsc 1>&2 --module ES2020 --outDir lib/esm",
    "clean": "rimraf lib .rush/temp/package-deps*.json",
    "cover": "nyc npm -s test",
    "docs": "",
    "extract-api": "betools extract-api --entry=map-layers-auth",
    "lint": "eslint -f visualstudio \"./src/**/*.{ts,tsx}\" 1>&2",
    "test": "mocha \"./lib/cjs/test/**/*.test.js\"",
    "rebuild": "npm run -s clean && npm run -s build"
  },
  "repository": {
    "type": "git",
    "url": "https://github.com/iTwin/itwinjs-core/tree/master/extensions/map-layers-auth"
  },
  "keywords": [
    "iModel",
    "BIM",
    "maps",
    "extension"
  ],
  "author": {
    "name": "Bentley Systems, Inc.",
    "url": "http://www.bentley.com"
  },
  "devDependencies": {
    "@itwin/build-tools": "workspace:*",
    "@itwin/core-bentley": "workspace:*",
    "@itwin/core-common": "workspace:*",
    "@itwin/core-frontend": "workspace:*",
    "@itwin/eslint-plugin": "workspace:*",
<<<<<<< HEAD
    "@itwin/itwinui-css": "0.x",
    "@itwin/itwinui-react": "^1.32.0",
    "@types/chai": "4.3.1",
    "@types/enzyme": "3.9.3",
=======
    "@types/chai": "^4.1.4",
>>>>>>> f8851f5b
    "@types/mocha": "^8.2.2",
    "@types/sinon": "^9.0.0",
    "@types/sinon-chai": "^3.2.0",
    "chai": "^4.1.2",
    "eslint": "^7.11.0",
    "jsdom": "^19.0.0",
    "jsdom-global": "3.0.2",
    "mocha": "^10.0.0",
    "nyc": "^15.1.0",
    "rimraf": "^3.0.2",
    "sinon": "^9.0.2",
    "sinon-chai": "^3.2.0",
    "source-map-support": "^0.5.6",
    "typescript": "~4.4.0"
  },
  "peerDependencies": {
    "@itwin/core-bentley": "workspace:*"
  },
  "nyc": {
    "extends": "./node_modules/@itwin/build-tools/.nycrc",
    "check-coverage": false
  },
  "eslintConfig": {
    "plugins": [
      "@itwin"
    ],
    "extends": "plugin:@itwin/itwinjs-recommended"
  },
  "mocha": {
    "require": [
      "raf/polyfill",
      "source-map-support/register",
      "jsdom-global/register",
      "ignore-styles"
    ],
    "checkLeaks": true,
    "timeout": 60000,
    "file": [],
    "exclude": [
      "lib/cjs/test/coverage/**/*"
    ],
    "reporter": [
      "node_modules/@itwin/build-tools/mocha-reporter"
    ],
    "reporterOptions": [
      "mochaFile=lib/test/junit_results.xml"
    ]
  }
}<|MERGE_RESOLUTION|>--- conflicted
+++ resolved
@@ -39,18 +39,22 @@
     "@itwin/core-common": "workspace:*",
     "@itwin/core-frontend": "workspace:*",
     "@itwin/eslint-plugin": "workspace:*",
-<<<<<<< HEAD
     "@itwin/itwinui-css": "0.x",
     "@itwin/itwinui-react": "^1.32.0",
     "@types/chai": "4.3.1",
     "@types/enzyme": "3.9.3",
-=======
-    "@types/chai": "^4.1.4",
->>>>>>> f8851f5b
     "@types/mocha": "^8.2.2",
+    "@types/node": "14.14.31",
+    "@types/react": "^17.0.37",
     "@types/sinon": "^9.0.0",
     "@types/sinon-chai": "^3.2.0",
     "chai": "^4.1.2",
+    "chai-as-promised": "^7",
+    "chai-jest-snapshot": "^2.0.0",
+    "chai-spies": "1.0.0",
+    "cpx2": "^3.0.0",
+    "enzyme": "^3.4.0",
+    "enzyme-to-json": "^3.3.4",
     "eslint": "^7.11.0",
     "jsdom": "^19.0.0",
     "jsdom-global": "3.0.2",
@@ -60,7 +64,13 @@
     "sinon": "^9.0.2",
     "sinon-chai": "^3.2.0",
     "source-map-support": "^0.5.6",
+    "typemoq": "^2.1.0",
     "typescript": "~4.4.0"
+  },
+  "dependencies": {
+    "classnames": "^2.3.1",
+    "react": "^17.0.0",
+    "react-dom": "^17.0.0"
   },
   "peerDependencies": {
     "@itwin/core-bentley": "workspace:*"
