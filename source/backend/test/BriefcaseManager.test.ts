/*---------------------------------------------------------------------------------------------
|  $Copyright: (c) 2018 Bentley Systems, Incorporated. All rights reserved. $
 *--------------------------------------------------------------------------------------------*/
import * as path from "path";
import { expect, assert } from "chai";
import * as TypeMoq from "typemoq";
import { OpenMode, DbOpcode, BeEvent } from "@bentley/bentleyjs-core";
import { AccessToken, Briefcase, ChangeSet, IModel as HubIModel, SeedFile, MultiCode, CodeState, IModelHubClient,
  ConnectClient, Project, ECJsonTypeMap, WsgInstance, /*Response,*/ UserProfile } from "@bentley/imodeljs-clients";
import { Code, IModelVersion, Appearance, ColorDef, IModel } from "@bentley/imodeljs-common";
import { KeepBriefcase, BriefcaseManager, BriefcaseEntry } from "../BriefcaseManager";
import { IModelDb, ConcurrencyControl } from "../IModelDb";
<<<<<<< HEAD
import { IModelTestUtils } from "./IModelTestUtils";
import { MockAssetUtil } from "./MockAssetUtil";
=======
import { IModelTestUtils, TestUsers } from "./IModelTestUtils";
>>>>>>> da696e8d
import { Id64 } from "@bentley/bentleyjs-core";
import { Element } from "../Element";
import { DictionaryModel } from "../Model";
import { SpatialCategory } from "../Category";
import { IModelJsFs } from "../IModelJsFs";
import { IModelHost } from "../IModelHost";
import { AutoPush, AutoPushState, AutoPushEventHandler, AutoPushEventType } from "../AutoPush";

let lastPushTimeMillis = 0;
let lastAutoPushEventType: AutoPushEventType | undefined;

class Timer {
  private label: string;
  constructor(label: string) {
    // tslint:disable-next-line:no-console
    console.time(this.label = "\t" + label);
  }

  public end() {
    // tslint:disable-next-line:no-console
    console.timeEnd(this.label);
  }
}

<<<<<<< HEAD
class MockAccessToken extends AccessToken {
  public constructor() { super(""); }
  public getUserProfile(): UserProfile|undefined {
    return new UserProfile ("test", "user", "testuser001@mailinator.com", "12345", "Bentley");
  }
  public toTokenString() { return ""; }
}

export class IModelTestUser {
  public static user = {
    email: "bistroDEV_pmadm1@mailinator.com",
    password: "pmadm1",
  };
=======
async function createNewModelAndCategory(rwIModel: IModelDb, accessToken: AccessToken) {
  // Create a new physical model.
  let modelId: Id64;
  [, modelId] = IModelTestUtils.createAndInsertPhysicalModel(rwIModel, IModelTestUtils.getUniqueModelCode(rwIModel, "newPhysicalModel"), true);

  // Find or create a SpatialCategory.
  const dictionary: DictionaryModel = rwIModel.models.getModel(IModel.getDictionaryId()) as DictionaryModel;
  const newCategoryCode = IModelTestUtils.getUniqueSpatialCategoryCode(dictionary, "ThisTestSpatialCategory");
  const spatialCategoryId: Id64 = IModelTestUtils.createAndInsertSpatialCategory(dictionary, newCategoryCode.value!, new Appearance({ color: new ColorDef("rgb(255,0,0)") }));

  // Reserve all of the codes that are required by the new model and category.
  try {
    await rwIModel.concurrencyControl.request(accessToken);
  } catch (err) {
    if (err instanceof ConcurrencyControl.RequestError) {
      assert.fail(JSON.stringify(err.unavailableCodes) + ", " + JSON.stringify(err.unavailableLocks));
    }
  }

  return { modelId, spatialCategoryId };
>>>>>>> da696e8d
}

describe("BriefcaseManager", () => {
  let accessToken: AccessToken;
  const spoofAccessToken: MockAccessToken = new MockAccessToken();
  let testProjectId: string;
  let testIModelId: string;
  let testChangeSets: ChangeSet[];
  const testVersionNames = ["FirstVersion", "SecondVersion", "ThirdVersion"];
  const iModelNames = ["TestModel", "NoVersionsTest"];
  const testElementCounts = [80, 81, 82];
  let iModelLocalReadonlyPath: string;
  let iModelLocalReadWritePath: string;
  const assetDir = "./test/assets/_mocks_";

  const iModelHubClientMock = TypeMoq.Mock.ofType(IModelHubClient);
  const iModelVersionMock = TypeMoq.Mock.ofType(IModelVersion);
  const connectClientMock = TypeMoq.Mock.ofType(ConnectClient);

  let shouldDeleteAllBriefcases: boolean = false;
  const getElementCount = (iModel: IModelDb): number => {
    const rows: any[] = iModel.executeQuery("SELECT COUNT(*) AS cnt FROM bis.Element");
    const count = +(rows[0].cnt);
    return count;
  };

  const getTypedInstance = <T extends WsgInstance>(typedConstructor: new () => T, jsonBody: any): T => {
    const instance: T | undefined = ECJsonTypeMap.fromJson<T>(typedConstructor, "wsg", jsonBody);
    if (!instance) { throw new Error("Unable to parse JSON into typed instance"); }
    return instance!;
  };

  // const getTypedInstances = <T extends WsgInstance>(typedConstructor: new () => T, jsonBody: any): T[] => {
  //   const instances: T[] = new Array<T>();
  //   for (const ecJsonInstance of jsonBody) {
  //     const typedInstance: T | undefined = ECJsonTypeMap.fromJson<T>(typedConstructor, "wsg",  ecJsonInstance);
  //     if (typedInstance) { instances.push(typedInstance); }
  //   }
  //   return instances;
  // };

  const dumpTestCase = async (projectName: string, iModelName: string) => {
    const projectId: string = await IModelTestUtils.getTestProjectId(accessToken, projectName);
    const iModelId: string = await IModelTestUtils.getTestIModelId(accessToken, projectId, iModelName);

    const rootPath = "d:\\temp\\imjsTestFiles\\";
    if (!IModelJsFs.existsSync(rootPath))
      IModelJsFs.mkdirSync(rootPath);

    const imodelPath = path.join(rootPath, iModelName, "\\");
    if (!IModelJsFs.existsSync(imodelPath))
      IModelJsFs.mkdirSync(imodelPath);

    // Get seed file information including the download link
    const seedFile: SeedFile[] = await IModelTestUtils.hubClient.getSeedFiles(accessToken, iModelId, true);
    const downloadUrl = seedFile[0].downloadUrl!;

    // Download seed
    const downloadToPathname = path.join(imodelPath, `${iModelName}.bim`);
    await IModelTestUtils.hubClient.downloadFile(downloadUrl, downloadToPathname);

    // Get all change set information including the download link
    const changeSets: ChangeSet[] = await IModelTestUtils.hubClient.getChangeSets(accessToken, iModelId, true /*=includeDownloadLink*/);

    // Download change sets
    await IModelTestUtils.hubClient.downloadChangeSets(changeSets, imodelPath);
  };

  before(async () => {
    const startTime = new Date().getTime();

    console.log("    Started monitoring briefcase manager performance..."); // tslint:disable-line:no-console

    MockAssetUtil.setupConnectClientMock(connectClientMock);
    MockAssetUtil.setupIModelHubClientMock(iModelHubClientMock);
    MockAssetUtil.setupIModelVersionMock(iModelVersionMock);

    // accessToken = await IModelTestUtils.getTestUserAccessToken();
    // testProjectId = await IModelTestUtils.getTestProjectId(accessToken, "NodeJsTestProject");
    // testIModelId = await IModelTestUtils.getTestIModelId(accessToken, testProjectId, "TestModel");
    // testChangeSets = await IModelTestUtils.hubClient.getChangeSets(accessToken, testIModelId, false);

    // getTestProjectId()
    const project: Project = await connectClientMock.object.getProject(spoofAccessToken as any, {
      $select: "*",
      $filter: "Name+eq+'NodeJstestproject'",
    });
    connectClientMock.verify((f: ConnectClient) => f.getProject(TypeMoq.It.isAny(), TypeMoq.It.isAny()), TypeMoq.Times.exactly(1));
    assert(project && project.wsgId);
    testProjectId = project.wsgId;

    // getTestModelId
    const iModels = await iModelHubClientMock.object.getIModels(spoofAccessToken as any, testProjectId, {
      $select: "*",
      $filter: "Name+eq+'TestModel'",
    });
    iModelHubClientMock.verify((f: IModelHubClient) => f.getIModels(TypeMoq.It.isAny(), TypeMoq.It.isAnyString(), TypeMoq.It.isAny()), TypeMoq.Times.exactly(1));
    assert(iModels.length > 0);
    assert(iModels[0].wsgId);
    testIModelId = iModels[0].wsgId;

    // getChangeSets
    testChangeSets = await iModelHubClientMock.object.getChangeSets(spoofAccessToken as any, testIModelId, false);
    iModelHubClientMock.verify((f: IModelHubClient) => f.getChangeSets(TypeMoq.It.isAny(), TypeMoq.It.isAnyString(), TypeMoq.It.isAny()), TypeMoq.Times.exactly(1));
    expect(testChangeSets.length).greaterThan(2);

<<<<<<< HEAD
    // downloadChangeSets (Not needed if we assume cache is in initialized state)
    const cacheDir = iModelHost.configuration.briefcaseCacheDir;
    // const csetDir = path.join(cacheDir, testIModelId, "csets");
    // await iModelHubClientMock.object.downloadChangeSets(testChangeSets, csetDir);

    console.log(`    ...getting information on Project+IModel+ChangeSets for test case from mock data: ${new Date().getTime() - startTime} ms`); // tslint:disable-line:no-console

=======
    const cacheDir = IModelHost.configuration!.briefcaseCacheDir;
>>>>>>> da696e8d
    iModelLocalReadonlyPath = path.join(cacheDir, testIModelId, "readOnly");
    iModelLocalReadWritePath = path.join(cacheDir, testIModelId, "readWrite");

    // Recreate briefcases if the cache has been cleaned. todo: Figure a better way to prevent bleeding briefcase ids
    // Mocking notes:
    //              - Do we ever need to clear briefcases if they're never actually created from the mocks?
    shouldDeleteAllBriefcases = !IModelJsFs.existsSync(cacheDir);
    // if (shouldDeleteAllBriefcases) {
    //   await IModelTestUtils.deleteAllBriefcases(accessToken, testIModelId);
    // }

  });

<<<<<<< HEAD
  it("should download seed files and change sets for all test cases", async () => {
    await dumpTestCase("NodeJsTestProject", "TestModel");
    await dumpTestCase("NodeJsTestProject", "NoVersionsTest");
  });

  it("should open multiple versions of iModels", async () => {
    for (const name of iModelNames) {
       const iModelId = await IModelTestUtils.getTestIModelId(accessToken, testProjectId, name);

       await IModelDb.open(accessToken, testProjectId, iModelId, OpenMode.Readonly, IModelVersion.first());
       await IModelDb.open(accessToken, testProjectId, iModelId, OpenMode.Readonly, IModelVersion.latest());
     }
   });

  it.only("should be able to open a cached first version IModel in Readonly mode", async () => {
    // Arrange
    BriefcaseManager.hubClient = iModelHubClientMock.object;

    // Act
    const iModel: BriefcaseEntry = await BriefcaseManager.open(spoofAccessToken as any, testProjectId, testIModelId, OpenMode.Readonly, iModelVersionMock.object);

    // Assert
    assert.exists(iModel);
    assert(iModel.openMode === OpenMode.Readonly);
=======
  it.skip("test change-merging scenarios", async () => {
    const firstUser = accessToken;
    const secondUser = await IModelTestUtils.getTestUserAccessToken(TestUsers.superManager);

    const firstIModel: IModelDb = await IModelDb.open(firstUser, testProjectId, testIModelId, OpenMode.ReadWrite);
    const secondIModel: IModelDb = await IModelDb.open(secondUser, testProjectId, testIModelId, OpenMode.ReadWrite);
    assert.notEqual(firstIModel, secondIModel);

    // Set up optimistic concurrency. Note the defaults are:
    firstIModel.concurrencyControl.setPolicy(new ConcurrencyControl.OptimisticPolicy());
    secondIModel.concurrencyControl.setPolicy(new ConcurrencyControl.OptimisticPolicy());

    // firstUser: create model, category, and element el1
    const r: { modelId: Id64, spatialCategoryId: Id64 } = await createNewModelAndCategory(firstIModel, firstUser);
    const el1 = firstIModel.elements.insertElement(IModelTestUtils.createPhysicalObject(firstIModel, r.modelId, r.spatialCategoryId));
    // const el2 = firstIModel.elements.insertElement(IModelTestUtils.createPhysicalObject(firstIModel, r.modelId, r.spatialCategoryId));
    firstIModel.saveChanges("firstUser created model, category, and two elements");
    await firstIModel.pushChanges(firstUser);

    // secondUser: pull and merge
    await secondIModel.pullAndMergeChanges(secondUser);

    // --- Test 1: Overlapping changes that really are conflicts => conflict-resolution policy is applied ---

    // firstUser: modify el1.userLabel
    if (true) {
      const el1cc = (firstIModel.elements.getElement(el1)).copyForEdit<Element>();
      el1cc.userLabel = el1cc.userLabel + "changed by firstUser";
      firstIModel.elements.updateElement(el1cc);
      firstIModel.saveChanges("firstUser modified el1.userLabel");
      await firstIModel.pushChanges(firstUser);
    }

    // secondUser: modify el1.userLabel
    let expectedValueofEl1UserLabel: string;
    if (true) {
      const el1before = (secondIModel.elements.getElement(el1)).copyForEdit<Element>();
      expectedValueofEl1UserLabel = el1before.userLabel + "changed by secondUser";
      el1before.userLabel = expectedValueofEl1UserLabel;
      secondIModel.elements.updateElement(el1before);
      secondIModel.saveChanges("secondUser modified el1.userLabel");

      // pull + merge => take secondUser's change (RejectIncomingChange). That's because the default updateVsUpdate settting is RejectIncomingChange
      await secondIModel.pullAndMergeChanges(secondUser);
      const el1after = secondIModel.elements.getElement(el1);
      assert.equal(el1after.userLabel, expectedValueofEl1UserLabel);

      await secondIModel.pushChanges(secondUser);
    }

    // firstUser: pull and see that secondUser has overridden my change
    if (true) {
      await firstIModel.pullAndMergeChanges(firstUser);
      const elobj = firstIModel.elements.getElement(el1);
      assert.equal(elobj.userLabel, expectedValueofEl1UserLabel);
    }

    // --- Test 2: Overlapping changes that are not conflicts  ---

    // firstUser: modify el1
    if (true) {
      const el1cc = (firstIModel.elements.getElement(el1)).copyForEdit<Element>();
      expectedValueofEl1UserLabel = el1cc.userLabel + "changed again by firstUser";
      el1cc.userLabel = expectedValueofEl1UserLabel;
      firstIModel.elements.updateElement(el1cc);
      firstIModel.saveChanges("firstUser modified el1.userLabel");
      await firstIModel.pushChanges(firstUser);
    }

    // secondUser: modify el1
    const secondUserPropNs = "secondUser";
    const expectedValueOfSecondUserProp: string = "x";
    if (true) {
      const el1before = (secondIModel.elements.getElement(el1)).copyForEdit<Element>();
      el1before.setUserProperties(secondUserPropNs, { property: expectedValueOfSecondUserProp });
      secondIModel.elements.updateElement(el1before);
      secondIModel.saveChanges("secondUser modified el1.userProperties");

      // pull + merge => no conflict + both changes should be intact
      await secondIModel.pullAndMergeChanges(secondUser);
      const el1after = secondIModel.elements.getElement(el1);
      assert.equal(el1after.userLabel, expectedValueofEl1UserLabel);
      assert.equal(el1after.getUserProperties(secondUserPropNs).property, expectedValueOfSecondUserProp);

      await secondIModel.pushChanges(secondUser);
    }

    // firstUser: pull and see that both changes
    if (true) {
      await firstIModel.pullAndMergeChanges(firstUser);
      const elobj = firstIModel.elements.getElement(el1);
      assert.equal(elobj.userLabel, expectedValueofEl1UserLabel);
      assert.equal(elobj.getUserProperties("secondUser").secondUser, "x");
    }

    // --- Test 1: Non-overlapping changes ---

  });

  it("should be able to open an IModel from the Hub in Readonly mode", async () => {
    let onOpenCalled: boolean = false;
    const onOpenListener = (accessTokenIn: AccessToken, contextIdIn: string, iModelIdIn: string, openModeIn: OpenMode, _versionIn: IModelVersion) => {
      onOpenCalled = true;
      assert.deepEqual(accessTokenIn, accessToken);
      assert.equal(contextIdIn, testProjectId);
      assert.equal(iModelIdIn, testIModelId);
      assert.equal(openModeIn, OpenMode.Readonly);
    };
    IModelDb.onOpen.addListener(onOpenListener);
    let onOpenedCalled: boolean = false;
    const onOpenedListener = (iModelDb: IModelDb) => {
      onOpenedCalled = true;
      assert.equal(iModelDb.iModelToken.iModelId, testIModelId);
    };
    IModelDb.onOpened.addListener(onOpenedListener);

    const iModel: IModelDb = await IModelDb.open(accessToken, testProjectId, testIModelId, OpenMode.Readonly);
    assert.exists(iModel);
    assert(iModel.iModelToken.openMode === OpenMode.Readonly);

    assert.isTrue(onOpenedCalled);
    assert.isTrue(onOpenCalled);
    IModelDb.onOpen.removeListener(onOpenListener);
    IModelDb.onOpened.removeListener(onOpenedListener);

>>>>>>> da696e8d
    expect(IModelJsFs.existsSync(iModelLocalReadonlyPath));
    const files = IModelJsFs.readdirSync(iModelLocalReadonlyPath);
    expect(files.length).greaterThan(0);

    iModelVersionMock.verify((f: IModelVersion) => f.evaluateChangeSet(TypeMoq.It.isAny(), TypeMoq.It.isAnyString(), TypeMoq.It.isAny()), TypeMoq.Times.atLeastOnce());
  });

  it("should be able to open a cached first version IModel in ReadWrite mode", async () => {
    // Arrange
    iModelHubClientMock.setup((f: IModelHubClient) => f.acquireBriefcase(TypeMoq.It.isAny(), TypeMoq.It.isAnyString()))
      .returns(() => Promise.resolve(1));
    iModelHubClientMock.setup((f: IModelHubClient) => f.getBriefcase(TypeMoq.It.isAny(), TypeMoq.It.isAnyString(), TypeMoq.It.isAnyNumber(), TypeMoq.It.isValue(true)))
      .returns(() => {
        const sampleIModelPath = path.join(assetDir, "JSON", "SampleBriefcase.json");
        const buff = IModelJsFs.readFileSync(sampleIModelPath);
        const jsonObj = JSON.parse(buff.toString())[0];
        return Promise.resolve(getTypedInstance<Briefcase>(Briefcase, jsonObj));
      }).verifiable();
    // iModelHubClientMock.setup((f: IModelHubClient) => f.getBriefcases(TypeMoq.It.isAny(), TypeMoq.It.isAnyString()))
    //   .returns(() => {
    //   }).verifiable();

    BriefcaseManager.hubClient = iModelHubClientMock.object;

    const iModel: BriefcaseEntry = await BriefcaseManager.open(spoofAccessToken as any, testProjectId, testIModelId, OpenMode.ReadWrite, iModelVersionMock.object); // Note: No frontend support for ReadWrite open yet
    assert.exists(iModel);
    // assert(iModel.iModelToken.openMode === OpenMode.ReadWrite);

    expect(IModelJsFs.existsSync(iModelLocalReadWritePath));
    const files = IModelJsFs.readdirSync(iModelLocalReadWritePath);
    expect(files.length).greaterThan(0);

    // iModel.close(accessToken);
  });

  it("should reuse open briefcases in Readonly mode", async () => {
    // Arrange
    iModelVersionMock.setup((f: IModelVersion) => f.evaluateChangeSet(TypeMoq.It.isAny(), TypeMoq.It.isAnyString(), TypeMoq.It.isAny()))
      .returns(() => Promise.resolve(""));
    BriefcaseManager.hubClient = iModelHubClientMock.object;

    // Act
    let timer = new Timer("open briefcase first time");
    const iModel0: BriefcaseEntry = await BriefcaseManager.open(spoofAccessToken as any, testProjectId, testIModelId, OpenMode.Readonly, iModelVersionMock.object);
    assert.exists(iModel0);
    assert(iModel0.iModelId === testIModelId);
    timer.end();

    const briefcases = IModelJsFs.readdirSync(iModelLocalReadonlyPath);
    expect(briefcases.length).greaterThan(0);

    timer = new Timer("open briefcase 5 more times");
    const iModels = new Array<BriefcaseEntry>();
    for (let ii = 0; ii < 5; ii++) {
      const iModel: BriefcaseEntry = await BriefcaseManager.open(spoofAccessToken as any, testProjectId, testIModelId, OpenMode.Readonly, iModelVersionMock.object);
      assert.exists(iModel);
      iModels.push(iModel);
    }
    timer.end();

    // Assert
    const briefcases2 = IModelJsFs.readdirSync(iModelLocalReadonlyPath);
    expect(briefcases2.length).equals(briefcases.length);
    const diff = briefcases2.filter((item) => briefcases.indexOf(item) < 0);
    expect(diff.length).equals(0);
  });

  it("should reuse closed briefcases in ReadWrite mode", async () => {
    const files = IModelJsFs.readdirSync(iModelLocalReadWritePath);

    const iModel: IModelDb = await IModelDb.open(accessToken, testProjectId, testIModelId, OpenMode.ReadWrite); // Note: No frontend support for ReadWrite open yet
    assert.exists(iModel);

    const files2 = IModelJsFs.readdirSync(iModelLocalReadWritePath);
    expect(files2.length).equals(files.length);
    const diff = files2.filter((item) => files.indexOf(item) < 0);
    expect(diff.length).equals(0);

    iModel.close(accessToken);
  });

  it("should open briefcases of specific versions in Readonly mode", async () => {
    const iModelFirstVersion: IModelDb = await IModelDb.open(accessToken, testProjectId, testIModelId, OpenMode.Readonly, IModelVersion.first());
    assert.exists(iModelFirstVersion);

    for (const [arrayIndex, versionName] of testVersionNames.entries()) {
      const iModelFromVersion: IModelDb = await IModelDb.open(accessToken, testProjectId, testIModelId, OpenMode.Readonly, IModelVersion.asOfChangeSet(testChangeSets[arrayIndex].wsgId));
      assert.exists(iModelFromVersion);

      const iModelFromChangeSet: IModelDb = await IModelDb.open(accessToken, testProjectId, testIModelId, OpenMode.Readonly, IModelVersion.named(versionName));
      assert.exists(iModelFromChangeSet);

      const elementCount = getElementCount(iModelFromVersion);
      assert.equal(elementCount, testElementCounts[arrayIndex]);
    }

    const iModelLatestVersion: IModelDb = await IModelDb.open(accessToken, testProjectId, testIModelId, OpenMode.Readonly, IModelVersion.latest());
    assert.exists(iModelLatestVersion);
  });

  it("should open a briefcase of an iModel with no versions", async () => {
    const iModelNoVerId = await IModelTestUtils.getTestIModelId(accessToken, testProjectId, "NoVersionsTest");

    // Arrange
    iModelVersionMock.setup((f: IModelVersion) => f.evaluateChangeSet(TypeMoq.It.isAny(), TypeMoq.It.isAnyString(), TypeMoq.It.isAny()))
      .returns(() => Promise.resolve(""));
    BriefcaseManager.hubClient = iModelHubClientMock.object;
    if (shouldDeleteAllBriefcases)
      await IModelTestUtils.deleteAllBriefcases(accessToken, iModelNoVerId);

    const iModelNoVer: IModelDb = await IModelDb.open(accessToken, testProjectId, iModelNoVerId, OpenMode.Readonly);
    assert.exists(iModelNoVer);
  });

  it.skip("should open briefcase of an iModel in both DEV and QA", async () => {
    // Note: This test is commented out since it causes the entire cache to be discarded and is therefore expensive.
    IModelTestUtils.setIModelHubDeployConfig("DEV");
    process.env.NODE_TLS_REJECT_UNAUTHORIZED = "0"; // Turn off SSL validation in DEV
    const devProjectId = await IModelTestUtils.getTestProjectId(accessToken, "NodeJsTestProject");
    assert(devProjectId);
    const devIModelId = await IModelTestUtils.getTestIModelId(accessToken, devProjectId, "MyTestModel");
    assert(devIModelId);
    const devChangeSets: ChangeSet[] = await IModelTestUtils.hubClient.getChangeSets(accessToken, devIModelId, false);
    expect(devChangeSets.length).equals(0); // needs change sets
    const devIModel: IModelDb = await IModelDb.open(accessToken, devProjectId, devIModelId, OpenMode.Readonly, IModelVersion.latest());
    assert.exists(devIModel);

    IModelTestUtils.setIModelHubDeployConfig("QA");
    const qaProjectId = await IModelTestUtils.getTestProjectId(accessToken, "NodeJsTestProject");
    assert(qaProjectId);
    const qaIModelId = await IModelTestUtils.getTestIModelId(accessToken, qaProjectId, "MyTestModel");
    assert(qaIModelId);
    const qaChangeSets: ChangeSet[] = await IModelTestUtils.hubClient.getChangeSets(accessToken, qaIModelId, false);
    expect(qaChangeSets.length).greaterThan(0);
    const qaIModel: IModelDb = await IModelDb.open(accessToken, qaProjectId, qaIModelId, OpenMode.Readonly, IModelVersion.latest());
    assert.exists(qaIModel);
  });

  it("should be able to reverse and reinstate changes", async () => {
    const iModel: IModelDb = await IModelDb.open(accessToken, testProjectId, testIModelId, OpenMode.Readonly, IModelVersion.latest());

    let arrayIndex: number;
    for (arrayIndex = testVersionNames.length - 1; arrayIndex >= 0; arrayIndex--) {
      await iModel.reverseChanges(accessToken, IModelVersion.named(testVersionNames[arrayIndex]));
      assert.equal(testElementCounts[arrayIndex], getElementCount(iModel));
    }

    await iModel.reverseChanges(accessToken, IModelVersion.first());

    for (arrayIndex = 0; arrayIndex < testVersionNames.length; arrayIndex++) {
      await iModel.reinstateChanges(accessToken, IModelVersion.named(testVersionNames[arrayIndex]));
      assert.equal(testElementCounts[arrayIndex], getElementCount(iModel));
    }

    await iModel.reinstateChanges(accessToken, IModelVersion.latest());
  });

  it("should build concurrency control request", async () => {
    const iModel: IModelDb = await IModelDb.open(accessToken, testProjectId, testIModelId, OpenMode.ReadWrite);

    const el: Element = iModel.elements.getRootSubject();
    el.buildConcurrencyControlRequest(DbOpcode.Update);    // make a list of the locks, etc. that will be needed to update this element
    const reqAsAny: any = ConcurrencyControl.convertRequestToAny(iModel.concurrencyControl.pendingRequest);
    assert.isDefined(reqAsAny);
    assert.isArray(reqAsAny.Locks);
    assert.equal(reqAsAny.Locks.length, 3, " we expect to need a lock on the element (exclusive), its model (shared), and the db itself (shared)");
    assert.isArray(reqAsAny.Codes);
    assert.equal(reqAsAny.Codes.length, 0, " since we didn't add or change the element's code, we don't expect to need a code reservation");

    iModel.close(accessToken);
  });

  it.skip("should write to briefcase with optimistic concurrency", async () => {
    let timer = new Timer("delete iModels");
    // Delete any existing iModels with the same name as the read-write test iModel
    const iModelName = "ReadWriteTest";
    const iModels: HubIModel[] = await IModelTestUtils.hubClient.getIModels(accessToken, testProjectId, {
      $select: "*",
      $filter: "Name+eq+'" + iModelName + "'",
    });
    for (const iModelTemp of iModels) {
      await IModelTestUtils.hubClient.deleteIModel(accessToken, testProjectId, iModelTemp.wsgId);
    }
    timer.end();

    // Create a new iModel on the Hub (by uploading a seed file)
    timer = new Timer("create iModel");
    const rwIModel: IModelDb = await IModelDb.create(accessToken, testProjectId, "ReadWriteTest", "TestSubject");
    const rwIModelId = rwIModel.iModelToken.iModelId;
    assert.isNotEmpty(rwIModelId);
    timer.end();

    timer = new Timer("make local changes");

    // Turn on optimistic concurrency control. This allows the app to modify elements, models, etc. without first acquiring locks.
    // Later, when the app downloads and merges changeSets from the Hub into the briefcase, BriefcaseManager will merge changes and handle conflicts.
    // The app still has to reserve codes.
    rwIModel.concurrencyControl.setPolicy(new ConcurrencyControl.OptimisticPolicy());

    // Show that we can modify the properties of an element. In this case, we modify the root element itself.
    const rootEl: Element = (rwIModel.elements.getRootSubject()).copyForEdit<Element>();
    rootEl.userLabel = rootEl.userLabel + "changed";
    rwIModel.elements.updateElement(rootEl);

    assert.isFalse(rwIModel.concurrencyControl.hasPendingRequests());

    // Create a new physical model.
    let newModelId: Id64;
    [, newModelId] = IModelTestUtils.createAndInsertPhysicalModel(rwIModel, IModelTestUtils.getUniqueModelCode(rwIModel, "newPhysicalModel"), true);

    // Find or create a SpatialCategory.
    const dictionary: DictionaryModel = rwIModel.models.getModel(IModel.getDictionaryId()) as DictionaryModel;
    const newCategoryCode = IModelTestUtils.getUniqueSpatialCategoryCode(dictionary, "ThisTestSpatialCategory");
    const spatialCategoryId: Id64 = IModelTestUtils.createAndInsertSpatialCategory(dictionary, newCategoryCode.value!, new Appearance({ color: new ColorDef("rgb(255,0,0)") }));

    timer.end();

    timer = new Timer("query Codes I");

    // iModel.concurrencyControl should have recorded the codes that are required by the new elements.
    assert.isTrue(rwIModel.concurrencyControl.hasPendingRequests());
    assert.isTrue(await rwIModel.concurrencyControl.areAvailable(accessToken));

    timer.end();
    timer = new Timer("reserve Codes");

    // Reserve all of the codes that are required by the new model and category.
    try {
      await rwIModel.concurrencyControl.request(accessToken);
    } catch (err) {
      if (err instanceof ConcurrencyControl.RequestError) {
          assert.fail(JSON.stringify(err.unavailableCodes) + ", " + JSON.stringify(err.unavailableLocks));
      }
    }

    timer.end();
    timer = new Timer("query Codes II");

    // Verify that the codes are reserved.
    const category = rwIModel.elements.getElement(spatialCategoryId);
    assert.isTrue(category.code.value !== undefined);
    const codeStates: MultiCode[] = await rwIModel.concurrencyControl.codes.query(accessToken, category.code.spec, category.code.scope);
    const foundCode: MultiCode[] = codeStates.filter((cs) => cs.values!.includes(category.code.value!) && (cs.state === CodeState.Reserved));
    assert.equal(foundCode.length, 1);

      /* NEEDS WORK - query just this one code
    assert.isTrue(category.code.value !== undefined);
    const codeStates2 = await iModel.concurrencyControl.codes.query(accessToken, category.code.spec, category.code.scope, category.code.value!);
    assert.equal(codeStates2.length, 1);
    assert.equal(codeStates2[0].values.length, 1);
    assert.equal(codeStates2[0].values[0], category.code.value!);
    */

    timer.end();

    timer = new Timer("make more local changes");

    // Create a couple of physical elements.
    const elid1 = rwIModel.elements.insertElement(IModelTestUtils.createPhysicalObject(rwIModel, newModelId, spatialCategoryId));
    rwIModel.elements.insertElement(IModelTestUtils.createPhysicalObject(rwIModel, newModelId, spatialCategoryId));

    // Commit the local changes to a local transaction in the briefcase.
    // (Note that this ends the bulk operation automatically, so there's no need to call endBulkOperation.)
    rwIModel.saveChanges("inserted generic objects");

    rwIModel.elements.getElement(elid1); // throws if elid1 is not found
    rwIModel.elements.getElement(spatialCategoryId); // throws if spatialCategoryId is not found

    timer.end();

    timer = new Timer("pullmergepush");

    // Push the changes to the hub
    await rwIModel.pushChanges(accessToken);

    timer.end();

    // Open a readonly copy of the iModel
    const roIModel: IModelDb = await IModelDb.open(accessToken, testProjectId, rwIModelId!, OpenMode.Readonly, IModelVersion.latest());
    assert.exists(roIModel);

    rwIModel.close(accessToken, KeepBriefcase.No);
    roIModel.close(accessToken);
  });

  it.skip("should make change sets", async () => {
    const iModel: IModelDb = await IModelDb.open(accessToken, testProjectId, testIModelId, OpenMode.ReadWrite);
    assert.exists(iModel);

    const dictionary: DictionaryModel = iModel.models.getModel(IModel.getDictionaryId()) as DictionaryModel;

    let newModelId: Id64;
    [, newModelId] = IModelTestUtils.createAndInsertPhysicalModel(iModel, Code.createEmpty(), true);

    const spatialCategoryId: Id64 = SpatialCategory.create(dictionary, "Cat1").insert();

    // Insert a few elements
    const elements: Element[] = [
      IModelTestUtils.createPhysicalObject(iModel, newModelId, spatialCategoryId),
      IModelTestUtils.createPhysicalObject(iModel, newModelId, spatialCategoryId),
    ];

    for (const el of elements) {
      el.buildConcurrencyControlRequest(DbOpcode.Insert);    // make a list of the resources that will be needed to insert this element (e.g., a shared lock on the model and a code)
    }

    await iModel.concurrencyControl.request(accessToken); // In a pessimistic concurrency regime, we must request locks and codes *before* writing to the local IModelDb.

    for (const el of elements)
      iModel.elements.insertElement(el);

    iModel.saveChanges("inserted generic objects");

    iModel.close(accessToken);
  });

  it("should be able to create a standalone IModel", async () => {
    const iModel: IModelDb = IModelTestUtils.createStandaloneIModel("TestStandalone.bim", "TestSubject");
    iModel.closeStandalone();
  });

  it.skip("should test AutoPush", async () => {
    let isIdle: boolean = true;
    const activityMonitor = {
      isIdle: () => isIdle,
    };

    const fakePushTimeRequired = 1; // pretend that it takes 1/1000 of a second to do the push
    const millisToWaitForAutoPush = (5 * fakePushTimeRequired); // a long enough wait to ensure that auto-push ran.

    const iModel = {
      pushChanges: async (_clientAccessToken: AccessToken) => {
        await new Promise((resolve, _reject) => { setTimeout(resolve, fakePushTimeRequired); }); // sleep, in order to simulate time spent doing push
        lastPushTimeMillis = Date.now();
      },
      iModelToken: {
        changeSetId: "",
      },
      concurrencyControl: {
        request: async (_clientAccessToken: AccessToken) => { },
      },
      onBeforeClose: new BeEvent<() => void>(),
      Txns: {
        hasLocalChanges: () => true,
      },
    };
    lastPushTimeMillis = 0;
    lastAutoPushEventType = undefined;

    // Create an autopush in manual-schedule mode.
    const autoPush = new AutoPush(iModel as any, { pushIntervalSecondsMin: 0, pushIntervalSecondsMax: 1, autoSchedule: false }, accessToken, activityMonitor);
    assert.equal(autoPush.state, AutoPushState.NotRunning, "I configured auto-push NOT to start automatically");
    assert.isFalse(autoPush.autoSchedule);

    // Schedule the next push
    autoPush.scheduleNextPush();
    assert.equal(autoPush.state, AutoPushState.Scheduled);

    // Wait long enough for the auto-push to happen
    await new Promise((resolve, _reject) => { setTimeout(resolve, millisToWaitForAutoPush); });

    // Verify that push happened during the time that I was asleep.
    assert.equal(autoPush.state, AutoPushState.NotRunning, "I configured auto-push NOT to restart automatically");
    assert.notEqual(lastPushTimeMillis, 0);
    assert.isAtLeast(autoPush.durationOfLastPushMillis, fakePushTimeRequired);
    assert.isUndefined(lastAutoPushEventType);  // not listening to events yet.

    // Cancel the next scheduled push
    autoPush.cancel();
    assert.equal(autoPush.state, AutoPushState.NotRunning, "cancel does NOT automatically schedule the next push");

    // Register an event handler
    const autoPushEventHandler: AutoPushEventHandler = (etype: AutoPushEventType, _theAutoPush: AutoPush) => { lastAutoPushEventType = etype; };
    autoPush.event.addListener(autoPushEventHandler);

    lastPushTimeMillis = 0;

    // Explicitly schedule the next auto-push
    autoPush.scheduleNextPush();
    assert.equal(autoPush.state, AutoPushState.Scheduled);

    // wait long enough for the auto-push to happen
    await new Promise((resolve, _reject) => { setTimeout(resolve, millisToWaitForAutoPush); });
    assert.equal(autoPush.state, AutoPushState.NotRunning, "I configured auto-push NOT to start automatically");
    assert.notEqual(lastPushTimeMillis, 0);
    assert.equal(lastAutoPushEventType, AutoPushEventType.PushFinished, "event handler should have been called");

    // Just verify that this doesn't blow up.
    autoPush.reserveCodes();

    // Now turn on auto-schedule and verify that we get a few auto-pushes
    lastPushTimeMillis = 0;
    autoPush.autoSchedule = true;
    await new Promise((resolve, _reject) => { setTimeout(resolve, millisToWaitForAutoPush); }); // let auto-push run
    assert.notEqual(lastPushTimeMillis, 0);
    lastPushTimeMillis = 0;
    await new Promise((resolve, _reject) => { setTimeout(resolve, millisToWaitForAutoPush); }); // let auto-push run
    assert.notEqual(lastPushTimeMillis, 0);
    autoPush.cancel();
    await new Promise((resolve, _reject) => { setTimeout(resolve, millisToWaitForAutoPush); }); // let auto-push run
    assert(autoPush.state === AutoPushState.NotRunning);
    assert.isFalse(autoPush.autoSchedule, "cancel turns off autoSchedule");

    // Test auto-push when isIdle returns false
    isIdle = false;
    lastPushTimeMillis = 0;
    autoPush.autoSchedule = true; // start running AutoPush...
    await new Promise((resolve, _reject) => { setTimeout(resolve, millisToWaitForAutoPush); }); // let auto-push run
    assert.equal(lastPushTimeMillis, 0); // auto-push should not have run, because isIdle==false.
    assert.equal(autoPush.state, AutoPushState.Scheduled); // Instead, it should have re-scheduled
    autoPush.cancel();
    isIdle = true;

    // Test auto-push when Txn.hasLocalChanges returns false
    iModel.Txns.hasLocalChanges = () => false;
    lastPushTimeMillis = 0;
    autoPush.cancel();
    autoPush.autoSchedule = true; // start running AutoPush...
    await new Promise((resolve, _reject) => { setTimeout(resolve, millisToWaitForAutoPush); }); // let auto-push run
    assert.equal(lastPushTimeMillis, 0); // auto-push should not have run, because isIdle==false.
    assert.equal(autoPush.state, AutoPushState.Scheduled); // Instead, it should have re-scheduled
    autoPush.cancel();

    // ... now turn it back on
    iModel.Txns.hasLocalChanges = () => true;
    autoPush.autoSchedule = true; // start running AutoPush...
    await new Promise((resolve, _reject) => { setTimeout(resolve, millisToWaitForAutoPush); }); // let auto-push run
    assert.notEqual(lastPushTimeMillis, 0); // AutoPush should have run

  });

});<|MERGE_RESOLUTION|>--- conflicted
+++ resolved
@@ -10,12 +10,8 @@
 import { Code, IModelVersion, Appearance, ColorDef, IModel } from "@bentley/imodeljs-common";
 import { KeepBriefcase, BriefcaseManager, BriefcaseEntry } from "../BriefcaseManager";
 import { IModelDb, ConcurrencyControl } from "../IModelDb";
-<<<<<<< HEAD
-import { IModelTestUtils } from "./IModelTestUtils";
+import { IModelTestUtils, TestUsers } from "./IModelTestUtils";
 import { MockAssetUtil } from "./MockAssetUtil";
-=======
-import { IModelTestUtils, TestUsers } from "./IModelTestUtils";
->>>>>>> da696e8d
 import { Id64 } from "@bentley/bentleyjs-core";
 import { Element } from "../Element";
 import { DictionaryModel } from "../Model";
@@ -40,7 +36,6 @@
   }
 }
 
-<<<<<<< HEAD
 class MockAccessToken extends AccessToken {
   public constructor() { super(""); }
   public getUserProfile(): UserProfile|undefined {
@@ -49,12 +44,6 @@
   public toTokenString() { return ""; }
 }
 
-export class IModelTestUser {
-  public static user = {
-    email: "bistroDEV_pmadm1@mailinator.com",
-    password: "pmadm1",
-  };
-=======
 async function createNewModelAndCategory(rwIModel: IModelDb, accessToken: AccessToken) {
   // Create a new physical model.
   let modelId: Id64;
@@ -75,7 +64,6 @@
   }
 
   return { modelId, spatialCategoryId };
->>>>>>> da696e8d
 }
 
 describe("BriefcaseManager", () => {
@@ -182,17 +170,13 @@
     iModelHubClientMock.verify((f: IModelHubClient) => f.getChangeSets(TypeMoq.It.isAny(), TypeMoq.It.isAnyString(), TypeMoq.It.isAny()), TypeMoq.Times.exactly(1));
     expect(testChangeSets.length).greaterThan(2);
 
-<<<<<<< HEAD
     // downloadChangeSets (Not needed if we assume cache is in initialized state)
-    const cacheDir = iModelHost.configuration.briefcaseCacheDir;
+    const cacheDir = IModelHost.configuration!.briefcaseCacheDir;
     // const csetDir = path.join(cacheDir, testIModelId, "csets");
     // await iModelHubClientMock.object.downloadChangeSets(testChangeSets, csetDir);
 
     console.log(`    ...getting information on Project+IModel+ChangeSets for test case from mock data: ${new Date().getTime() - startTime} ms`); // tslint:disable-line:no-console
 
-=======
-    const cacheDir = IModelHost.configuration!.briefcaseCacheDir;
->>>>>>> da696e8d
     iModelLocalReadonlyPath = path.join(cacheDir, testIModelId, "readOnly");
     iModelLocalReadWritePath = path.join(cacheDir, testIModelId, "readWrite");
 
@@ -206,7 +190,6 @@
 
   });
 
-<<<<<<< HEAD
   it("should download seed files and change sets for all test cases", async () => {
     await dumpTestCase("NodeJsTestProject", "TestModel");
     await dumpTestCase("NodeJsTestProject", "NoVersionsTest");
@@ -221,17 +204,6 @@
      }
    });
 
-  it.only("should be able to open a cached first version IModel in Readonly mode", async () => {
-    // Arrange
-    BriefcaseManager.hubClient = iModelHubClientMock.object;
-
-    // Act
-    const iModel: BriefcaseEntry = await BriefcaseManager.open(spoofAccessToken as any, testProjectId, testIModelId, OpenMode.Readonly, iModelVersionMock.object);
-
-    // Assert
-    assert.exists(iModel);
-    assert(iModel.openMode === OpenMode.Readonly);
-=======
   it.skip("test change-merging scenarios", async () => {
     const firstUser = accessToken;
     const secondUser = await IModelTestUtils.getTestUserAccessToken(TestUsers.superManager);
@@ -329,6 +301,24 @@
 
     // --- Test 1: Non-overlapping changes ---
 
+  });
+
+  it.only("should be able to open a cached first version IModel in Readonly mode", async () => {
+    // Arrange
+    BriefcaseManager.hubClient = iModelHubClientMock.object;
+
+    // Act
+    const iModel: BriefcaseEntry = await BriefcaseManager.open(spoofAccessToken as any, testProjectId, testIModelId, OpenMode.Readonly, iModelVersionMock.object);
+
+    // Assert
+    assert.exists(iModel);
+    assert(iModel.openMode === OpenMode.Readonly);
+
+    expect(IModelJsFs.existsSync(iModelLocalReadonlyPath));
+    const files = IModelJsFs.readdirSync(iModelLocalReadonlyPath);
+    expect(files.length).greaterThan(0);
+
+    iModelVersionMock.verify((f: IModelVersion) => f.evaluateChangeSet(TypeMoq.It.isAny(), TypeMoq.It.isAnyString(), TypeMoq.It.isAny()), TypeMoq.Times.atLeastOnce());
   });
 
   it("should be able to open an IModel from the Hub in Readonly mode", async () => {
@@ -356,13 +346,6 @@
     assert.isTrue(onOpenCalled);
     IModelDb.onOpen.removeListener(onOpenListener);
     IModelDb.onOpened.removeListener(onOpenedListener);
-
->>>>>>> da696e8d
-    expect(IModelJsFs.existsSync(iModelLocalReadonlyPath));
-    const files = IModelJsFs.readdirSync(iModelLocalReadonlyPath);
-    expect(files.length).greaterThan(0);
-
-    iModelVersionMock.verify((f: IModelVersion) => f.evaluateChangeSet(TypeMoq.It.isAny(), TypeMoq.It.isAnyString(), TypeMoq.It.isAny()), TypeMoq.Times.atLeastOnce());
   });
 
   it("should be able to open a cached first version IModel in ReadWrite mode", async () => {
