--- conflicted
+++ resolved
@@ -24,13 +24,8 @@
     "NOTE: must use ~ range to depend on the addon api -- that is, must lock onto a minor version."
   ],
   "dependencies": {
-<<<<<<< HEAD
     "@bentley/bentleyjs-core": "^1.2.3",
-    "@bentley/geometry-core": "^1.2.0",
-=======
-    "@bentley/bentleyjs-core": "^1.2.1",
     "@bentley/geometry-core": "^1.2.1",
->>>>>>> 3e464a16
     "@bentley/imodeljs-clients": "^1.0.36",
     "@bentley/imodeljs-nodeaddonapi": "~1.2.7",
     "fs-extra": "^4.0.3",
