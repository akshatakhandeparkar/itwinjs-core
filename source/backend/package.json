--- conflicted
+++ resolved
@@ -1,10 +1,6 @@
 {
   "name": "@bentley/imodeljs-backend",
-<<<<<<< HEAD
-  "version": "0.29",
-=======
   "version": "0.29.0",
->>>>>>> 8704010b
   "description": "iModelJs backend components",
   "license": "UNLICENSED",
   "scripts": {
