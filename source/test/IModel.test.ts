/*---------------------------------------------------------------------------------------------
|  $Copyright: (c) 2017 Bentley Systems, Incorporated. All rights reserved. $
 *--------------------------------------------------------------------------------------------*/

import { assert } from "chai";
import { Code, IModel } from "../IModel";
import { ColorDef } from "../Render";
import { ElementProps, Element, GeometricElement3d, InformationPartitionElement, Subject } from "../Element";
import { Models } from "../Model";
import { Category, SubCategory } from "../Category";
import { ClassRegistry } from "../ClassRegistry";
import { ModelSelector } from "../ViewDefinition";
import { Elements } from "../Elements";
import { IModelTestUtils } from "./IModelTestUtils";
import { BisCore } from "../BisCore";
import { Id64 } from "@bentley/bentleyjs-core/lib/Id64";

// First, register any schemas that will be used in the tests.
BisCore.registerSchema();

describe("iModel", () => {

  it("should open an existing iModel", async () => {
    const imodel: IModel = await IModelTestUtils.openIModel("test.bim", true);
    assert.exists(imodel);
  });

  it("should use schema to look up classes by name", async () => {
    const imodel: IModel = await IModelTestUtils.openIModel("test.bim", true);
    const { result: elementClass } = await BisCore.getClass(Element.name, imodel);
    const { result: categoryClass } = await BisCore.getClass(Category.name, imodel);
    assert.equal(elementClass!.name, "Element");
    assert.equal(categoryClass!.name, "Category");
  });
});

describe("Elements", async () => {

  it("should load a known element by Id from an existing iModel", async () => {
    const imodel: IModel = await IModelTestUtils.openIModel("test.bim", true);
    assert.exists(imodel);
    const elements: Elements = imodel.elements;
    assert.exists(elements);
    const code1 = new Code({ spec: "0x10", scope: "0x11", value: "RF1.dgn" });
    const { result: el } = await elements.getElement({ code: code1 });
    assert.exists(el);
    const { result: el2 } = await elements.getElement({ id: "0x34" });
    assert.exists(el2);
    const badCode = new Code({ spec: "0x10", scope: "0x11", value: "RF1_does_not_exist.dgn" });
    const { result: bad } = await elements.getElement({ code: badCode });
    assert.isUndefined(bad);
    const { result: subCat } = await elements.getElement({ id: "0x2e" });
    assert.isTrue(subCat instanceof SubCategory);
<<<<<<< HEAD
    if (subCat) {
      assert.isTrue(subCat.appearance.color.rgba === 16777215);
      assert.isTrue(subCat.appearance.weight === 2);
      assert.isTrue(subCat.id.lo === 46);
      assert.isTrue(subCat.id.hi === 0);
      assert.isTrue(subCat.code.spec.lo === 30);
      assert.isTrue(subCat.code.spec.hi === 0);
      assert.isTrue(subCat.code.scope === "0X2D");
      assert.isTrue(subCat.code.value === "A-Z013-G-Legn");
    }


    /// Get the parent Category of the subcategory.
    const { result: cat } = await elements.getElement({ id: (subCat as SubCategory).getCategoryId() });
    assert.isTrue(cat instanceof Category);
    if (cat) {
      assert.isTrue(cat.id.lo === 45);
      assert.isTrue(cat.id.hi === 0);
      // assert.isTrue(cat.description === "Legends, symbols keys");
      assert.isTrue(cat.code.spec.lo === 22);
      assert.isTrue(cat.code.spec.hi === 0);
      assert.isTrue(cat.code.value === "A-Z013-G-Legn");
    }

=======
    const { result: cat } = await elements.getElement({ id: (subCat as SubCategory).getCategoryId() });
    assert.isTrue(cat instanceof Category);
>>>>>>> 428acd3a
    const { result: phys } = await elements.getElement({ id: "0x38", noGeometry: false });
    assert.isTrue(phys instanceof GeometricElement3d);
  });

  it("should have a valid root subject element", async () => {
    const imodel: IModel = await IModelTestUtils.openIModel("test.bim", true);
    assert.exists(imodel);
    const { result: rootSubject } = await imodel.elements.getRootSubject();
    assert.exists(rootSubject);
    assert.isTrue(rootSubject instanceof Subject);
    assert.isAtLeast(rootSubject!.code.getValue().length, 1);
    const { result: subModel } = await rootSubject!.getSubModel();
    assert.isUndefined(subModel, "Root subject should not have a subModel");

    const childIds: Id64[] = await rootSubject!.queryChildren();
    assert.isAtLeast(childIds.length, 1);
    for (const childId of childIds) {
      const { result: childElement } = await imodel.elements.getElement({ id: childId });
      assert.exists(childElement);
      assert.isTrue(childElement instanceof Element);
      if (childElement instanceof InformationPartitionElement) {
        const { result: childSubModel } = await childElement.getSubModel();
        assert.exists(childSubModel, "InformationPartitionElements should have a subModel");
      }
    }
  });
});

describe("Models", async () => {

  it("should load a known model by Id from an existing iModel", async () => {
    const imodel: IModel = await IModelTestUtils.openIModel("test.bim", true);
    assert.exists(imodel);
    const models: Models = imodel.models;
    assert.exists(models);
    const { result: model2 } = await models.getModel({ id: "0x1c" });
    assert.exists(model2);
    let { result: model } = await models.getModel({ id: "0x1" });
    assert.exists(model);
    const code1 = new Code({ spec: "0x1d", scope: "0x1d", value: "A" });
    ({ result: model } = await models.getModel({ code: code1 }));
    const { result: geomModel } = await ClassRegistry.getClass({ name: "PhysicalModel", schema: "BisCore" }, imodel);
    assert.exists(model);
    assert.isTrue(model instanceof geomModel!);
  });

});
describe("ElementId", () => {

  it("ElementId should construct properly", () => {
    const id1 = new Id64("0x123");
    assert.isTrue(id1.isValid(), "good");
    const badid = new Id64("0x000");
    assert.isNotTrue(badid.isValid(), "bad");
    const id2 = new Id64("badness");
    assert.isNotTrue(id2.isValid());
    const id3 = new Id64("0xtbadness");
    assert.isNotTrue(id3.isValid());
    const id4 = new Id64("0x1234567890abc");
    assert.isTrue(id4.isValid());
    assert.equal(id4.hi, 0x123);
    const i5 = "0x20000000001";
    const id5 = new Id64(i5);
    assert.equal(id5.hi, 0x2);
    assert.equal(id5.lo, 0x1);
    const o5 = id5.toString();
    assert.equal(o5, i5);
    const id6 = new Id64([2000000, 3000]);
    const v6 = id6.toString();
    const id7 = new Id64(v6);
    assert.isTrue(id6.equals(id7));

    const t1 = { a: id7 };
    const j7 = JSON.stringify(t1);
    const p1 = JSON.parse(j7);
    const i8 = new Id64(p1.a);
    assert(i8.equals(id7));
    assert.isTrue(i8.equals(id7));

    const id1A = new Id64("0x1");
    const id1B = new Id64(id1A);
    const id1C = new Id64("0x01");
    const id1D = new Id64([1, 0]);
    assert.isTrue(id1A.equals(id1B));
    assert.isTrue(id1A.equals(id1C));
    assert.isTrue(id1A.equals(id1D));
  });

  it("Model Selectors should hold models", async () => {
    const imodel1: IModel = await IModelTestUtils.openIModel("test.bim", true);
    const props: ElementProps = {
      iModel: imodel1,
      classFullName: BisCore.name + "." + ModelSelector.name,
      model: new Id64([1, 1]),
      code: Code.createDefault(),
      id: new Id64(),
    };

    const modelObj = await ClassRegistry.createInstance(props);
    const selector1 = modelObj.result as ModelSelector;
    assert.exists(selector1);
    if (selector1) {
      selector1.addModel(new Id64([2, 1]));
      selector1.addModel(new Id64([2, 1]));
      selector1.addModel(new Id64([2, 3]));
    }
  });

  it("ColorDef should compare properly", () => {
    const color1 = ColorDef.from(1, 2, 3, 0);
    const color2 = ColorDef.from(1, 2, 3, 0);
    const color3 = ColorDef.from(0xa, 2, 3, 0);
    const blue = ColorDef.blue();

    assert.isTrue(color1.equals(color2), "color1 should equal color2");
    assert.isNotTrue(color1.equals(blue), "color1 should not equal blue");

    const blueVal = blue.rgba;
    assert.equal(blueVal, 0xff0000);
    assert.isTrue(blue.equals(new ColorDef(blueVal)));

    const colors = color3.getColors();
    ColorDef.from(colors.r, colors.g, colors.b, 0x30, color3);
    assert.isTrue(color3.equals(ColorDef.from(0xa, 2, 3, 0x30)));
  });
});

describe("Query", () => {

  it("should produce an array of rows", async () => {
    const imodel: IModel = await IModelTestUtils.openIModel("test.bim", true);
    const { result: allrowsdata } = await imodel.executeQuery("SELECT * FROM " + Category.sqlName);
    assert.exists(allrowsdata);
    const rows: any = JSON.parse(allrowsdata!);
    assert.isArray(rows);
    assert.isAtLeast(rows.length, 1);
    assert.exists(rows[0].eCInstanceId);
    assert.notEqual(rows[0].eCInstanceId, "");
  });
});
<|MERGE_RESOLUTION|>--- conflicted
+++ resolved
@@ -1,222 +1,216 @@
-/*---------------------------------------------------------------------------------------------
-|  $Copyright: (c) 2017 Bentley Systems, Incorporated. All rights reserved. $
- *--------------------------------------------------------------------------------------------*/
-
-import { assert } from "chai";
-import { Code, IModel } from "../IModel";
-import { ColorDef } from "../Render";
-import { ElementProps, Element, GeometricElement3d, InformationPartitionElement, Subject } from "../Element";
-import { Models } from "../Model";
-import { Category, SubCategory } from "../Category";
-import { ClassRegistry } from "../ClassRegistry";
-import { ModelSelector } from "../ViewDefinition";
-import { Elements } from "../Elements";
-import { IModelTestUtils } from "./IModelTestUtils";
-import { BisCore } from "../BisCore";
-import { Id64 } from "@bentley/bentleyjs-core/lib/Id64";
-
-// First, register any schemas that will be used in the tests.
-BisCore.registerSchema();
-
-describe("iModel", () => {
-
-  it("should open an existing iModel", async () => {
-    const imodel: IModel = await IModelTestUtils.openIModel("test.bim", true);
-    assert.exists(imodel);
-  });
-
-  it("should use schema to look up classes by name", async () => {
-    const imodel: IModel = await IModelTestUtils.openIModel("test.bim", true);
-    const { result: elementClass } = await BisCore.getClass(Element.name, imodel);
-    const { result: categoryClass } = await BisCore.getClass(Category.name, imodel);
-    assert.equal(elementClass!.name, "Element");
-    assert.equal(categoryClass!.name, "Category");
-  });
-});
-
-describe("Elements", async () => {
-
-  it("should load a known element by Id from an existing iModel", async () => {
-    const imodel: IModel = await IModelTestUtils.openIModel("test.bim", true);
-    assert.exists(imodel);
-    const elements: Elements = imodel.elements;
-    assert.exists(elements);
-    const code1 = new Code({ spec: "0x10", scope: "0x11", value: "RF1.dgn" });
-    const { result: el } = await elements.getElement({ code: code1 });
-    assert.exists(el);
-    const { result: el2 } = await elements.getElement({ id: "0x34" });
-    assert.exists(el2);
-    const badCode = new Code({ spec: "0x10", scope: "0x11", value: "RF1_does_not_exist.dgn" });
-    const { result: bad } = await elements.getElement({ code: badCode });
-    assert.isUndefined(bad);
-    const { result: subCat } = await elements.getElement({ id: "0x2e" });
-    assert.isTrue(subCat instanceof SubCategory);
-<<<<<<< HEAD
-    if (subCat) {
-      assert.isTrue(subCat.appearance.color.rgba === 16777215);
-      assert.isTrue(subCat.appearance.weight === 2);
-      assert.isTrue(subCat.id.lo === 46);
-      assert.isTrue(subCat.id.hi === 0);
-      assert.isTrue(subCat.code.spec.lo === 30);
-      assert.isTrue(subCat.code.spec.hi === 0);
-      assert.isTrue(subCat.code.scope === "0X2D");
-      assert.isTrue(subCat.code.value === "A-Z013-G-Legn");
-    }
-
-
-    /// Get the parent Category of the subcategory.
-    const { result: cat } = await elements.getElement({ id: (subCat as SubCategory).getCategoryId() });
-    assert.isTrue(cat instanceof Category);
-    if (cat) {
-      assert.isTrue(cat.id.lo === 45);
-      assert.isTrue(cat.id.hi === 0);
-      // assert.isTrue(cat.description === "Legends, symbols keys");
-      assert.isTrue(cat.code.spec.lo === 22);
-      assert.isTrue(cat.code.spec.hi === 0);
-      assert.isTrue(cat.code.value === "A-Z013-G-Legn");
-    }
-
-=======
-    const { result: cat } = await elements.getElement({ id: (subCat as SubCategory).getCategoryId() });
-    assert.isTrue(cat instanceof Category);
->>>>>>> 428acd3a
-    const { result: phys } = await elements.getElement({ id: "0x38", noGeometry: false });
-    assert.isTrue(phys instanceof GeometricElement3d);
-  });
-
-  it("should have a valid root subject element", async () => {
-    const imodel: IModel = await IModelTestUtils.openIModel("test.bim", true);
-    assert.exists(imodel);
-    const { result: rootSubject } = await imodel.elements.getRootSubject();
-    assert.exists(rootSubject);
-    assert.isTrue(rootSubject instanceof Subject);
-    assert.isAtLeast(rootSubject!.code.getValue().length, 1);
-    const { result: subModel } = await rootSubject!.getSubModel();
-    assert.isUndefined(subModel, "Root subject should not have a subModel");
-
-    const childIds: Id64[] = await rootSubject!.queryChildren();
-    assert.isAtLeast(childIds.length, 1);
-    for (const childId of childIds) {
-      const { result: childElement } = await imodel.elements.getElement({ id: childId });
-      assert.exists(childElement);
-      assert.isTrue(childElement instanceof Element);
-      if (childElement instanceof InformationPartitionElement) {
-        const { result: childSubModel } = await childElement.getSubModel();
-        assert.exists(childSubModel, "InformationPartitionElements should have a subModel");
-      }
-    }
-  });
-});
-
-describe("Models", async () => {
-
-  it("should load a known model by Id from an existing iModel", async () => {
-    const imodel: IModel = await IModelTestUtils.openIModel("test.bim", true);
-    assert.exists(imodel);
-    const models: Models = imodel.models;
-    assert.exists(models);
-    const { result: model2 } = await models.getModel({ id: "0x1c" });
-    assert.exists(model2);
-    let { result: model } = await models.getModel({ id: "0x1" });
-    assert.exists(model);
-    const code1 = new Code({ spec: "0x1d", scope: "0x1d", value: "A" });
-    ({ result: model } = await models.getModel({ code: code1 }));
-    const { result: geomModel } = await ClassRegistry.getClass({ name: "PhysicalModel", schema: "BisCore" }, imodel);
-    assert.exists(model);
-    assert.isTrue(model instanceof geomModel!);
-  });
-
-});
-describe("ElementId", () => {
-
-  it("ElementId should construct properly", () => {
-    const id1 = new Id64("0x123");
-    assert.isTrue(id1.isValid(), "good");
-    const badid = new Id64("0x000");
-    assert.isNotTrue(badid.isValid(), "bad");
-    const id2 = new Id64("badness");
-    assert.isNotTrue(id2.isValid());
-    const id3 = new Id64("0xtbadness");
-    assert.isNotTrue(id3.isValid());
-    const id4 = new Id64("0x1234567890abc");
-    assert.isTrue(id4.isValid());
-    assert.equal(id4.hi, 0x123);
-    const i5 = "0x20000000001";
-    const id5 = new Id64(i5);
-    assert.equal(id5.hi, 0x2);
-    assert.equal(id5.lo, 0x1);
-    const o5 = id5.toString();
-    assert.equal(o5, i5);
-    const id6 = new Id64([2000000, 3000]);
-    const v6 = id6.toString();
-    const id7 = new Id64(v6);
-    assert.isTrue(id6.equals(id7));
-
-    const t1 = { a: id7 };
-    const j7 = JSON.stringify(t1);
-    const p1 = JSON.parse(j7);
-    const i8 = new Id64(p1.a);
-    assert(i8.equals(id7));
-    assert.isTrue(i8.equals(id7));
-
-    const id1A = new Id64("0x1");
-    const id1B = new Id64(id1A);
-    const id1C = new Id64("0x01");
-    const id1D = new Id64([1, 0]);
-    assert.isTrue(id1A.equals(id1B));
-    assert.isTrue(id1A.equals(id1C));
-    assert.isTrue(id1A.equals(id1D));
-  });
-
-  it("Model Selectors should hold models", async () => {
-    const imodel1: IModel = await IModelTestUtils.openIModel("test.bim", true);
-    const props: ElementProps = {
-      iModel: imodel1,
-      classFullName: BisCore.name + "." + ModelSelector.name,
-      model: new Id64([1, 1]),
-      code: Code.createDefault(),
-      id: new Id64(),
-    };
-
-    const modelObj = await ClassRegistry.createInstance(props);
-    const selector1 = modelObj.result as ModelSelector;
-    assert.exists(selector1);
-    if (selector1) {
-      selector1.addModel(new Id64([2, 1]));
-      selector1.addModel(new Id64([2, 1]));
-      selector1.addModel(new Id64([2, 3]));
-    }
-  });
-
-  it("ColorDef should compare properly", () => {
-    const color1 = ColorDef.from(1, 2, 3, 0);
-    const color2 = ColorDef.from(1, 2, 3, 0);
-    const color3 = ColorDef.from(0xa, 2, 3, 0);
-    const blue = ColorDef.blue();
-
-    assert.isTrue(color1.equals(color2), "color1 should equal color2");
-    assert.isNotTrue(color1.equals(blue), "color1 should not equal blue");
-
-    const blueVal = blue.rgba;
-    assert.equal(blueVal, 0xff0000);
-    assert.isTrue(blue.equals(new ColorDef(blueVal)));
-
-    const colors = color3.getColors();
-    ColorDef.from(colors.r, colors.g, colors.b, 0x30, color3);
-    assert.isTrue(color3.equals(ColorDef.from(0xa, 2, 3, 0x30)));
-  });
-});
-
-describe("Query", () => {
-
-  it("should produce an array of rows", async () => {
-    const imodel: IModel = await IModelTestUtils.openIModel("test.bim", true);
-    const { result: allrowsdata } = await imodel.executeQuery("SELECT * FROM " + Category.sqlName);
-    assert.exists(allrowsdata);
-    const rows: any = JSON.parse(allrowsdata!);
-    assert.isArray(rows);
-    assert.isAtLeast(rows.length, 1);
-    assert.exists(rows[0].eCInstanceId);
-    assert.notEqual(rows[0].eCInstanceId, "");
-  });
-});
+/*---------------------------------------------------------------------------------------------
+|  $Copyright: (c) 2017 Bentley Systems, Incorporated. All rights reserved. $
+ *--------------------------------------------------------------------------------------------*/
+
+import { assert } from "chai";
+import { Code, IModel } from "../IModel";
+import { ColorDef } from "../Render";
+import { ElementProps, Element, GeometricElement3d, InformationPartitionElement, Subject } from "../Element";
+import { Models } from "../Model";
+import { Category, SubCategory } from "../Category";
+import { ClassRegistry } from "../ClassRegistry";
+import { ModelSelector } from "../ViewDefinition";
+import { Elements } from "../Elements";
+import { IModelTestUtils } from "./IModelTestUtils";
+import { BisCore } from "../BisCore";
+import { Id64 } from "@bentley/bentleyjs-core/lib/Id64";
+
+// First, register any schemas that will be used in the tests.
+BisCore.registerSchema();
+
+describe("iModel", () => {
+
+  it("should open an existing iModel", async () => {
+    const imodel: IModel = await IModelTestUtils.openIModel("test.bim", true);
+    assert.exists(imodel);
+  });
+
+  it("should use schema to look up classes by name", async () => {
+    const imodel: IModel = await IModelTestUtils.openIModel("test.bim", true);
+    const { result: elementClass } = await BisCore.getClass(Element.name, imodel);
+    const { result: categoryClass } = await BisCore.getClass(Category.name, imodel);
+    assert.equal(elementClass!.name, "Element");
+    assert.equal(categoryClass!.name, "Category");
+  });
+});
+
+describe("Elements", async () => {
+
+  it("should load a known element by Id from an existing iModel", async () => {
+    const imodel: IModel = await IModelTestUtils.openIModel("test.bim", true);
+    assert.exists(imodel);
+    const elements: Elements = imodel.elements;
+    assert.exists(elements);
+    const code1 = new Code({ spec: "0x10", scope: "0x11", value: "RF1.dgn" });
+    const { result: el } = await elements.getElement({ code: code1 });
+    assert.exists(el);
+    const { result: el2 } = await elements.getElement({ id: "0x34" });
+    assert.exists(el2);
+    const badCode = new Code({ spec: "0x10", scope: "0x11", value: "RF1_does_not_exist.dgn" });
+    const { result: bad } = await elements.getElement({ code: badCode });
+    assert.isUndefined(bad);
+    const { result: subCat } = await elements.getElement({ id: "0x2e" });
+    assert.isTrue(subCat instanceof SubCategory);
+    if (subCat) {
+      assert.isTrue(subCat.appearance.color.rgba === 16777215);
+      assert.isTrue(subCat.appearance.weight === 2);
+      assert.isTrue(subCat.id.lo === 46);
+      assert.isTrue(subCat.id.hi === 0);
+      assert.isTrue(subCat.code.spec.lo === 30);
+      assert.isTrue(subCat.code.spec.hi === 0);
+      assert.isTrue(subCat.code.scope === "0X2D");
+      assert.isTrue(subCat.code.value === "A-Z013-G-Legn");
+    }
+
+    /// Get the parent Category of the subcategory.
+    const { result: cat } = await elements.getElement({ id: (subCat as SubCategory).getCategoryId() });
+    assert.isTrue(cat instanceof Category);
+    if (cat) {
+      assert.isTrue(cat.id.lo === 45);
+      assert.isTrue(cat.id.hi === 0);
+      // assert.isTrue(cat.description === "Legends, symbols keys");
+      assert.isTrue(cat.code.spec.lo === 22);
+      assert.isTrue(cat.code.spec.hi === 0);
+      assert.isTrue(cat.code.value === "A-Z013-G-Legn");
+    }
+
+    const { result: phys } = await elements.getElement({ id: "0x38", noGeometry: false });
+    assert.isTrue(phys instanceof GeometricElement3d);
+  });
+
+  it("should have a valid root subject element", async () => {
+    const imodel: IModel = await IModelTestUtils.openIModel("test.bim", true);
+    assert.exists(imodel);
+    const { result: rootSubject } = await imodel.elements.getRootSubject();
+    assert.exists(rootSubject);
+    assert.isTrue(rootSubject instanceof Subject);
+    assert.isAtLeast(rootSubject!.code.getValue().length, 1);
+    const { result: subModel } = await rootSubject!.getSubModel();
+    assert.isUndefined(subModel, "Root subject should not have a subModel");
+
+    const childIds: Id64[] = await rootSubject!.queryChildren();
+    assert.isAtLeast(childIds.length, 1);
+    for (const childId of childIds) {
+      const { result: childElement } = await imodel.elements.getElement({ id: childId });
+      assert.exists(childElement);
+      assert.isTrue(childElement instanceof Element);
+      if (childElement instanceof InformationPartitionElement) {
+        const { result: childSubModel } = await childElement.getSubModel();
+        assert.exists(childSubModel, "InformationPartitionElements should have a subModel");
+      }
+    }
+  });
+});
+
+describe("Models", async () => {
+
+  it("should load a known model by Id from an existing iModel", async () => {
+    const imodel: IModel = await IModelTestUtils.openIModel("test.bim", true);
+    assert.exists(imodel);
+    const models: Models = imodel.models;
+    assert.exists(models);
+    const { result: model2 } = await models.getModel({ id: "0x1c" });
+    assert.exists(model2);
+    let { result: model } = await models.getModel({ id: "0x1" });
+    assert.exists(model);
+    const code1 = new Code({ spec: "0x1d", scope: "0x1d", value: "A" });
+    ({ result: model } = await models.getModel({ code: code1 }));
+    const { result: geomModel } = await ClassRegistry.getClass({ name: "PhysicalModel", schema: "BisCore" }, imodel);
+    assert.exists(model);
+    assert.isTrue(model instanceof geomModel!);
+  });
+
+});
+describe("ElementId", () => {
+
+  it("ElementId should construct properly", () => {
+    const id1 = new Id64("0x123");
+    assert.isTrue(id1.isValid(), "good");
+    const badid = new Id64("0x000");
+    assert.isNotTrue(badid.isValid(), "bad");
+    const id2 = new Id64("badness");
+    assert.isNotTrue(id2.isValid());
+    const id3 = new Id64("0xtbadness");
+    assert.isNotTrue(id3.isValid());
+    const id4 = new Id64("0x1234567890abc");
+    assert.isTrue(id4.isValid());
+    assert.equal(id4.hi, 0x123);
+    const i5 = "0x20000000001";
+    const id5 = new Id64(i5);
+    assert.equal(id5.hi, 0x2);
+    assert.equal(id5.lo, 0x1);
+    const o5 = id5.toString();
+    assert.equal(o5, i5);
+    const id6 = new Id64([2000000, 3000]);
+    const v6 = id6.toString();
+    const id7 = new Id64(v6);
+    assert.isTrue(id6.equals(id7));
+
+    const t1 = { a: id7 };
+    const j7 = JSON.stringify(t1);
+    const p1 = JSON.parse(j7);
+    const i8 = new Id64(p1.a);
+    assert(i8.equals(id7));
+    assert.isTrue(i8.equals(id7));
+
+    const id1A = new Id64("0x1");
+    const id1B = new Id64(id1A);
+    const id1C = new Id64("0x01");
+    const id1D = new Id64([1, 0]);
+    assert.isTrue(id1A.equals(id1B));
+    assert.isTrue(id1A.equals(id1C));
+    assert.isTrue(id1A.equals(id1D));
+  });
+
+  it("Model Selectors should hold models", async () => {
+    const imodel1: IModel = await IModelTestUtils.openIModel("test.bim", true);
+    const props: ElementProps = {
+      iModel: imodel1,
+      classFullName: BisCore.name + "." + ModelSelector.name,
+      model: new Id64([1, 1]),
+      code: Code.createDefault(),
+      id: new Id64(),
+    };
+
+    const modelObj = await ClassRegistry.createInstance(props);
+    const selector1 = modelObj.result as ModelSelector;
+    assert.exists(selector1);
+    if (selector1) {
+      selector1.addModel(new Id64([2, 1]));
+      selector1.addModel(new Id64([2, 1]));
+      selector1.addModel(new Id64([2, 3]));
+    }
+  });
+
+  it("ColorDef should compare properly", () => {
+    const color1 = ColorDef.from(1, 2, 3, 0);
+    const color2 = ColorDef.from(1, 2, 3, 0);
+    const color3 = ColorDef.from(0xa, 2, 3, 0);
+    const blue = ColorDef.blue();
+
+    assert.isTrue(color1.equals(color2), "color1 should equal color2");
+    assert.isNotTrue(color1.equals(blue), "color1 should not equal blue");
+
+    const blueVal = blue.rgba;
+    assert.equal(blueVal, 0xff0000);
+    assert.isTrue(blue.equals(new ColorDef(blueVal)));
+
+    const colors = color3.getColors();
+    ColorDef.from(colors.r, colors.g, colors.b, 0x30, color3);
+    assert.isTrue(color3.equals(ColorDef.from(0xa, 2, 3, 0x30)));
+  });
+});
+
+describe("Query", () => {
+
+  it("should produce an array of rows", async () => {
+    const imodel: IModel = await IModelTestUtils.openIModel("test.bim", true);
+    const { result: allrowsdata } = await imodel.executeQuery("SELECT * FROM " + Category.sqlName);
+    assert.exists(allrowsdata);
+    const rows: any = JSON.parse(allrowsdata!);
+    assert.isArray(rows);
+    assert.isAtLeast(rows.length, 1);
+    assert.exists(rows[0].eCInstanceId);
+    assert.notEqual(rows[0].eCInstanceId, "");
+  });
+});