{
  "name": "@bentley/imodeljs-editor-frontend",
<<<<<<< HEAD
  "version": "2.16.0-dev.9",
=======
  "version": "2.16.0-dev.12",
>>>>>>> 8aaff637
  "description": "iModel.js frontend components",
  "main": "lib/imodeljs-editor-frontend.js",
  "typings": "lib/imodeljs-editor-frontend",
  "imodeljsSharedLibrary": false,
  "license": "MIT",
  "scripts": {
    "compile": "npm run build",
    "build": "npm run copy:assets && npm run pseudolocalize && tsc 1>&2",
    "clean": "rimraf lib .rush/temp/package-deps*.json",
    "copy:assets": "cpx \"./src/public/**/*\" ./lib/public",
    "docs": "betools docs --includes=../../generated-docs/extract --json=../../generated-docs/editor/imodeljs-editor-frontend/file.json --tsIndexFile=./imodeljs-editor-frontend.ts --onlyJson --excludes=webgl/**/*,**/primitives --excludeGlob=**/*-css.ts",
    "extract-api": "betools extract-api --entry=imodeljs-editor-frontend",
    "lint": "eslint -f visualstudio --max-warnings 0 ./src/**/*.ts 1>&2",
    "pseudolocalize": "betools pseudolocalize --englishDir ./src/public/locales/en --out ./lib/public/locales/en-PSEUDO",
    "test": "",
    "cover": ""
  },
  "repository": {
    "type": "git",
    "url": "https://github.com/imodeljs/imodeljs/tree/master/editor/frontend"
  },
  "keywords": [
    "Bentley",
    "BIM",
    "iModel",
    "digital-twin",
    "iTwin"
  ],
  "author": {
    "name": "Bentley Systems, Inc.",
    "url": "http://www.bentley.com"
  },
  "peerDependencies": {
<<<<<<< HEAD
    "@bentley/bentleyjs-core": "^2.16.0-dev.9",
    "@bentley/imodeljs-common": "^2.16.0-dev.9",
    "@bentley/imodeljs-i18n": "^2.16.0-dev.9"
=======
    "@bentley/bentleyjs-core": "^2.16.0-dev.12",
    "@bentley/imodeljs-common": "^2.16.0-dev.12",
    "@bentley/imodeljs-i18n": "^2.16.0-dev.12"
>>>>>>> 8aaff637
  },
  "//devDependencies": [
    "NOTE: All peerDependencies should also be listed as devDependencies since peerDependencies are not considered by npm install",
    "NOTE: All tools used by scripts in this package must be listed as devDependencies"
  ],
  "devDependencies": {
<<<<<<< HEAD
    "@bentley/bentleyjs-core": "2.16.0-dev.9",
    "@bentley/build-tools": "2.16.0-dev.9",
    "@bentley/certa": "2.16.0-dev.9",
    "@bentley/eslint-plugin": "2.16.0-dev.9",
    "@bentley/imodeljs-common": "2.16.0-dev.9",
    "@bentley/imodeljs-i18n": "2.16.0-dev.9",
=======
    "@bentley/bentleyjs-core": "2.16.0-dev.12",
    "@bentley/build-tools": "2.16.0-dev.12",
    "@bentley/certa": "2.16.0-dev.12",
    "@bentley/eslint-plugin": "2.16.0-dev.12",
    "@bentley/imodeljs-common": "2.16.0-dev.12",
    "@bentley/imodeljs-i18n": "2.16.0-dev.12",
>>>>>>> 8aaff637
    "@types/chai": "^4.1.4",
    "@types/mocha": "^5.2.5",
    "@types/node": "10.14.1",
    "@types/semver": "^5.5.0",
    "electron": "^11.1.0",
    "chai": "^4.1.2",
    "cpx": "^1.5.0",
    "eslint": "^6.8.0",
    "glob": "^7.1.2",
    "mocha": "^5.2.0",
    "nyc": "^14.0.0",
    "rimraf": "^3.0.2",
    "source-map-loader": "^1.0.0",
    "typescript": "~4.1.0"
  },
  "//dependencies": [
    "NOTE: these dependencies should be only for things that DO NOT APPEAR IN THE API",
    "NOTE: imodeljs-editor-frontend should remain UI technology agnostic, so no react/angular dependencies are allowed"
  ],
  "dependencies": {
<<<<<<< HEAD
    "@bentley/geometry-core": "2.16.0-dev.9",
    "@bentley/imodeljs-frontend": "2.16.0-dev.9",
    "@bentley/ui-abstract": "2.16.0-dev.9",
    "@bentley/imodeljs-editor-common": "2.16.0-dev.9"
=======
    "@bentley/geometry-core": "2.16.0-dev.12",
    "@bentley/imodeljs-frontend": "2.16.0-dev.12",
    "@bentley/ui-abstract": "2.16.0-dev.12",
    "@bentley/imodeljs-editor-common": "2.16.0-dev.12"
>>>>>>> 8aaff637
  },
  "nyc": {
    "nycrc-path": "./node_modules/@bentley/build-tools/.nycrc"
  },
  "eslintConfig": {
    "plugins": [
      "@bentley"
    ],
    "extends": "plugin:@bentley/imodeljs-recommended"
  }
}<|MERGE_RESOLUTION|>--- conflicted
+++ resolved
@@ -1,10 +1,6 @@
 {
   "name": "@bentley/imodeljs-editor-frontend",
-<<<<<<< HEAD
-  "version": "2.16.0-dev.9",
-=======
   "version": "2.16.0-dev.12",
->>>>>>> 8aaff637
   "description": "iModel.js frontend components",
   "main": "lib/imodeljs-editor-frontend.js",
   "typings": "lib/imodeljs-editor-frontend",
@@ -38,36 +34,21 @@
     "url": "http://www.bentley.com"
   },
   "peerDependencies": {
-<<<<<<< HEAD
-    "@bentley/bentleyjs-core": "^2.16.0-dev.9",
-    "@bentley/imodeljs-common": "^2.16.0-dev.9",
-    "@bentley/imodeljs-i18n": "^2.16.0-dev.9"
-=======
     "@bentley/bentleyjs-core": "^2.16.0-dev.12",
     "@bentley/imodeljs-common": "^2.16.0-dev.12",
     "@bentley/imodeljs-i18n": "^2.16.0-dev.12"
->>>>>>> 8aaff637
   },
   "//devDependencies": [
     "NOTE: All peerDependencies should also be listed as devDependencies since peerDependencies are not considered by npm install",
     "NOTE: All tools used by scripts in this package must be listed as devDependencies"
   ],
   "devDependencies": {
-<<<<<<< HEAD
-    "@bentley/bentleyjs-core": "2.16.0-dev.9",
-    "@bentley/build-tools": "2.16.0-dev.9",
-    "@bentley/certa": "2.16.0-dev.9",
-    "@bentley/eslint-plugin": "2.16.0-dev.9",
-    "@bentley/imodeljs-common": "2.16.0-dev.9",
-    "@bentley/imodeljs-i18n": "2.16.0-dev.9",
-=======
     "@bentley/bentleyjs-core": "2.16.0-dev.12",
     "@bentley/build-tools": "2.16.0-dev.12",
     "@bentley/certa": "2.16.0-dev.12",
     "@bentley/eslint-plugin": "2.16.0-dev.12",
     "@bentley/imodeljs-common": "2.16.0-dev.12",
     "@bentley/imodeljs-i18n": "2.16.0-dev.12",
->>>>>>> 8aaff637
     "@types/chai": "^4.1.4",
     "@types/mocha": "^5.2.5",
     "@types/node": "10.14.1",
@@ -88,17 +69,10 @@
     "NOTE: imodeljs-editor-frontend should remain UI technology agnostic, so no react/angular dependencies are allowed"
   ],
   "dependencies": {
-<<<<<<< HEAD
-    "@bentley/geometry-core": "2.16.0-dev.9",
-    "@bentley/imodeljs-frontend": "2.16.0-dev.9",
-    "@bentley/ui-abstract": "2.16.0-dev.9",
-    "@bentley/imodeljs-editor-common": "2.16.0-dev.9"
-=======
     "@bentley/geometry-core": "2.16.0-dev.12",
     "@bentley/imodeljs-frontend": "2.16.0-dev.12",
     "@bentley/ui-abstract": "2.16.0-dev.12",
     "@bentley/imodeljs-editor-common": "2.16.0-dev.12"
->>>>>>> 8aaff637
   },
   "nyc": {
     "nycrc-path": "./node_modules/@bentley/build-tools/.nycrc"
