--- conflicted
+++ resolved
@@ -39,20 +39,11 @@
   constructor(params: PresentationManagerProps) {
     this._disposed = false;
 
-<<<<<<< HEAD
     const backendAssetsRoot = ((typeof params.presentationAssetsRoot === "string")
       ? params.presentationAssetsRoot
       : params.presentationAssetsRoot?.backend
     ) ?? PRESENTATION_BACKEND_ASSETS_ROOT;
-    const mode = params.mode ?? PresentationManagerMode.ReadWrite;
     const changeTrackingEnabled = mode === PresentationManagerMode.ReadWrite && !!params.updatesPollInterval;
-=======
-    const presentationAssetsRoot = params.presentationAssetsRoot ?? {
-      common: PRESENTATION_COMMON_ASSETS_ROOT,
-      backend: PRESENTATION_BACKEND_ASSETS_ROOT,
-    };
-    const changeTrackingEnabled = !!params.updatesPollInterval;
->>>>>>> c40087ed
     this._nativePlatform = params.addon ?? createNativePlatform(
       params.id ?? "",
       params.workerThreadsCount ?? 2,
